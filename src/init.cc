#include "OpenCV.h"

#include "Point.h"
#include "Matrix.h"
#include "CascadeClassifierWrap.h"
#include "VideoCaptureWrap.h"
#include "Contours.h"
#include "CamShift.h"
#include "HighGUI.h"
#include "FaceRecognizer.h"
#include "Features2d.h"
#include "Constants.h"
#include "Calib3D.h"
#include "ImgProc.h"
#include "Stereo.h"
#include "BackgroundSubtractor.h"
#include "LDAWrap.h"

extern "C" void init(Local<Object> target) {
  Nan::HandleScope scope;
  OpenCV::Init(target);

<<<<<<< HEAD
    Point::Init(target);
    Matrix::Init(target);
    CascadeClassifierWrap::Init(target);
    VideoCaptureWrap::Init(target);
    Contour::Init(target);
    TrackedObject::Init(target);
    NamedWindow::Init(target);
    Constants::Init(target);
    Calib3D::Init(target);
    ImgProc::Init(target);
    StereoBM::Init(target);
    StereoSGBM::Init(target);
#if CV_MAJOR_VERSION < 3
    StereoGC::Init(target);
#endif

   #if CV_MAJOR_VERSION >= 2 && CV_MINOR_VERSION >=4
      BackgroundSubtractorWrap::Init(target);
      Features::Init(target);
      FaceRecognizerWrap::Init(target);
   #endif
=======
  Point::Init(target);
  Matrix::Init(target);
  CascadeClassifierWrap::Init(target);
  VideoCaptureWrap::Init(target);
  Contour::Init(target);
  TrackedObject::Init(target);
  NamedWindow::Init(target);
  Constants::Init(target);
  Calib3D::Init(target);
  ImgProc::Init(target);
  StereoBM::Init(target);
  StereoSGBM::Init(target);
  StereoGC::Init(target);
>>>>>>> 703bbfef

#if CV_MAJOR_VERSION >= 2 && CV_MINOR_VERSION >=4
  BackgroundSubtractorWrap::Init(target);
  Features::Init(target);
  FaceRecognizerWrap::Init(target);
  LDAWrap::Init(target);
#endif
};

NODE_MODULE(opencv, init)<|MERGE_RESOLUTION|>--- conflicted
+++ resolved
@@ -17,10 +17,9 @@
 #include "LDAWrap.h"
 
 extern "C" void init(Local<Object> target) {
-  Nan::HandleScope scope;
-  OpenCV::Init(target);
+    Nan::HandleScope scope;
+    OpenCV::Init(target);
 
-<<<<<<< HEAD
     Point::Init(target);
     Matrix::Init(target);
     CascadeClassifierWrap::Init(target);
@@ -37,32 +36,11 @@
     StereoGC::Init(target);
 #endif
 
-   #if CV_MAJOR_VERSION >= 2 && CV_MINOR_VERSION >=4
-      BackgroundSubtractorWrap::Init(target);
-      Features::Init(target);
-      FaceRecognizerWrap::Init(target);
-   #endif
-=======
-  Point::Init(target);
-  Matrix::Init(target);
-  CascadeClassifierWrap::Init(target);
-  VideoCaptureWrap::Init(target);
-  Contour::Init(target);
-  TrackedObject::Init(target);
-  NamedWindow::Init(target);
-  Constants::Init(target);
-  Calib3D::Init(target);
-  ImgProc::Init(target);
-  StereoBM::Init(target);
-  StereoSGBM::Init(target);
-  StereoGC::Init(target);
->>>>>>> 703bbfef
-
 #if CV_MAJOR_VERSION >= 2 && CV_MINOR_VERSION >=4
-  BackgroundSubtractorWrap::Init(target);
-  Features::Init(target);
-  FaceRecognizerWrap::Init(target);
-  LDAWrap::Init(target);
+    BackgroundSubtractorWrap::Init(target);
+    Features::Init(target);
+    FaceRecognizerWrap::Init(target);
+    LDAWrap::Init(target);
 #endif
 };
 
