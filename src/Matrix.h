#include "OpenCV.h"

class Matrix: public node::ObjectWrap {
  public:
  	
  	cv::Mat mat;
    static Persistent<FunctionTemplate> constructor;
    static void Init(Handle<Object> target);
    static Handle<Value> New(const Arguments &args);
    Matrix();      
    Matrix(int rows, int cols);
    Matrix(int rows, int cols, int typ);


    JSFUNC(Row)
    JSFUNC(PixelRow)
    JSFUNC(Col)
    JSFUNC(PixelCol)
    JSFUNC(Eye) // factory

/*
	static Handle<Value> Val(const Arguments& args);



	static Handle<Value> RowRange(const Arguments& args);
	static Handle<Value> ColRange(const Arguments& args);
	static Handle<Value> Diag(const Arguments& args);
	static Handle<Value> Clone(const Arguments& args);
	static Handle<Value> CopyTo(const Arguments& args);
	static Handle<Value> ConvertTo(const Arguments& args);
    static Handle<Value> AssignTo(const Arguments& args);
    static Handle<Value> SetTo(const Arguments& args);
    static Handle<Value> Reshape(const Arguments& args);
    static Handle<Value> Transpose(const Arguments& args);
    static Handle<Value> Invert(const Arguments& args);
    static Handle<Value> Multiply(const Arguments& args);
    static Handle<Value> Cross(const Arguments& args);
    static Handle<Value> Dot(const Arguments& args);
    static Handle<Value> Zeroes(const Arguments& args);
    static Handle<Value> Ones(const Arguments& args);
    static Handle<Value> Eye(const Arguments& args);
// create, increment, release
    static Handle<Value> PushBack(const Arguments& args);
    static Handle<Value> PopBack(const Arguments& args);
    static Handle<Value> LocateROI(const Arguments& args);
    static Handle<Value> AdjustROI(const Arguments& args);
    static Handle<Value> Total(const Arguments& args);
    static Handle<Value> IsContinous(const Arguments& args);
    static Handle<Value> Type(const Arguments& args);
    static Handle<Value> Depth(const Arguments& args);
    static Handle<Value> Channels(const Arguments& args);
    static Handle<Value> StepOne(const Arguments& args);
    
    
*/


    JSFUNC(Get) // at
    JSFUNC(Set)
    JSFUNC(Size)
    JSFUNC(Width)
    JSFUNC(Height)
    JSFUNC(Channels)
    JSFUNC(ToBuffer)
    JSFUNC(Ellipse)
    JSFUNC(Empty)
    JSFUNC(Save)

<<<<<<< HEAD
    JSFUNC(Resize)

=======
	JSFUNC(ConvertGrayscale)
	JSFUNC(ConvertHSVscale)
	JSFUNC(Copy)
	JSFUNC(Ptr)
	JSFUNC(Bla)
	JSFUNC(AddWeighted)
	JSFUNC(Split)
	JSFUNC(Canny)
	JSFUNC(Dilate)

	JSFUNC(FindContours)
	JSFUNC(DrawContour)
	JSFUNC(DrawAllContours)
>>>>>>> a0308135

};
<|MERGE_RESOLUTION|>--- conflicted
+++ resolved
@@ -67,10 +67,8 @@
     JSFUNC(Empty)
     JSFUNC(Save)
 
-<<<<<<< HEAD
     JSFUNC(Resize)
 
-=======
 	JSFUNC(ConvertGrayscale)
 	JSFUNC(ConvertHSVscale)
 	JSFUNC(Copy)
@@ -84,6 +82,5 @@
 	JSFUNC(FindContours)
 	JSFUNC(DrawContour)
 	JSFUNC(DrawAllContours)
->>>>>>> a0308135
 
 };
