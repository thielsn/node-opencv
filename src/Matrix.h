
#include "OpenCV.h"
#include "../inc/Matrix.h"

class Matrix: public node_opencv::Matrix{
public:
  static Nan::Persistent<FunctionTemplate> constructor;
  static void Init(Local<Object> target);
  static NAN_METHOD(New);
  Matrix();
  Matrix(cv::Mat other, cv::Rect roi);
  Matrix(int rows, int cols);
  Matrix(int rows, int cols, int type);
  Matrix(int rows, int cols, int type, Local<Object> scalarObj);

  static double DblGet(cv::Mat mat, int i, int j);

  JSFUNC(Zeros)  // factory
  JSFUNC(Ones)  // factory
  JSFUNC(Eye)  // factory

  JSFUNC(Get)  // at
  JSFUNC(Set)
  JSFUNC(Put)

  JSFUNC(GetData)
  JSFUNC(Normalize)
  JSFUNC(Brightness)
  JSFUNC(Norm)

  JSFUNC(Row)
  JSFUNC(PixelRow)
  JSFUNC(Col)
  JSFUNC(PixelCol)

  JSFUNC(Size)
  JSFUNC(Width)
  JSFUNC(Height)
  JSFUNC(Type)
  JSFUNC(Channels)
  JSFUNC(Clone)
  JSFUNC(Ellipse)
  JSFUNC(Rectangle)
  JSFUNC(Line)
  JSFUNC(Empty)
  JSFUNC(FillPoly)

  JSFUNC(Save)
  JSFUNC(SaveAsync)

  JSFUNC(ToBuffer)
  JSFUNC(ToBufferAsync)

  JSFUNC(Resize)
  JSFUNC(Rotate)
  JSFUNC(GetRotationMatrix2D)
  JSFUNC(WarpAffine)
  JSFUNC(PyrDown)
  JSFUNC(PyrUp)

  JSFUNC(ConvertGrayscale)
  JSFUNC(ConvertHSVscale)
  JSFUNC(GaussianBlur)
  JSFUNC(MedianBlur)
  JSFUNC(BilateralFilter)
  JSFUNC(Sobel)
  JSFUNC(Copy)
  JSFUNC(Flip)
  JSFUNC(ROI)
  JSFUNC(Ptr)
  JSFUNC(AbsDiff)
  JSFUNC(Dct)
  JSFUNC(Idct)
  JSFUNC(AddWeighted)
  JSFUNC(Add)
  JSFUNC(BitwiseXor)
  JSFUNC(BitwiseNot)
  JSFUNC(BitwiseAnd)
  JSFUNC(CountNonZero)
  //JSFUNC(Split)
  JSFUNC(Moments)
  JSFUNC(Canny)
  JSFUNC(Dilate)
  JSFUNC(Erode)

  JSFUNC(FindContours)
  JSFUNC(DrawContour)
  JSFUNC(DrawAllContours)

  // Feature Detection
  JSFUNC(GoodFeaturesToTrack)
  JSFUNC(CalcOpticalFlowPyrLK)
  JSFUNC(HoughLinesP)
  JSFUNC(HoughCircles)

  JSFUNC(Crop)

  JSFUNC(inRange)

  JSFUNC(LocateROI)
  JSFUNC(AdjustROI)

  JSFUNC(Threshold)
  JSFUNC(AdaptiveThreshold)
  JSFUNC(MeanStdDev)

  JSFUNC(CopyTo)
  JSFUNC(ConvertTo)
  JSFUNC(CvtColor)
  JSFUNC(Split)
  JSFUNC(Merge)
  JSFUNC(EqualizeHist)
  JSFUNC(Pixel)
  JSFUNC(FloodFill)

  JSFUNC(MatchTemplate)
  JSFUNC(MatchTemplateByMatrix)
  JSFUNC(TemplateMatches)
  JSFUNC(MinMaxLoc)

  JSFUNC(PushBack)

  JSFUNC(PutText)
  JSFUNC(GetPerspectiveTransform)
  JSFUNC(WarpPerspective)

  JSFUNC(CopyWithMask)
  JSFUNC(SetWithMask)
  JSFUNC(MeanWithMask)
  JSFUNC(Mean)
  JSFUNC(Shift)
  JSFUNC(Reshape)

  JSFUNC(Release)

  JSFUNC(Subtract)
<<<<<<< HEAD
  JSFUNC(Compare)
=======
  JSFUNC(Mul)
>>>>>>> 0722569d
  /*
   static Handle<Value> Val(const Arguments& info);
   static Handle<Value> RowRange(const Arguments& info);
   static Handle<Value> ColRange(const Arguments& info);
   static Handle<Value> Diag(const Arguments& info);
   static Handle<Value> Clone(const Arguments& info);
   static Handle<Value> CopyTo(const Arguments& info);
   static Handle<Value> ConvertTo(const Arguments& info);
   static Handle<Value> AssignTo(const Arguments& info);
   static Handle<Value> SetTo(const Arguments& info);
   static Handle<Value> Reshape(const Arguments& info);
   static Handle<Value> Transpose(const Arguments& info);
   static Handle<Value> Invert(const Arguments& info);
   static Handle<Value> Multiply(const Arguments& info);
   static Handle<Value> Cross(const Arguments& info);
   static Handle<Value> Dot(const Arguments& info);
   static Handle<Value> Zeroes(const Arguments& info);
   static Handle<Value> Ones(const Arguments& info);
   // create, increment, release
   static Handle<Value> PushBack(const Arguments& info);
   static Handle<Value> PopBack(const Arguments& info);
   static Handle<Value> Total(const Arguments& info);
   static Handle<Value> IsContinous(const Arguments& info);
   static Handle<Value> Type(const Arguments& info);
   static Handle<Value> Depth(const Arguments& info);
   static Handle<Value> Channels(const Arguments& info);
   static Handle<Value> StepOne(const Arguments& info);
   static Handle<Value> GetPerspectiveTransform(const Arguments& info);
   static Handle<Value> WarpPerspective(const Arguments& info);

   */
};<|MERGE_RESOLUTION|>--- conflicted
+++ resolved
@@ -134,11 +134,8 @@
   JSFUNC(Release)
 
   JSFUNC(Subtract)
-<<<<<<< HEAD
   JSFUNC(Compare)
-=======
   JSFUNC(Mul)
->>>>>>> 0722569d
   /*
    static Handle<Value> Val(const Arguments& info);
    static Handle<Value> RowRange(const Arguments& info);
