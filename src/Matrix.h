--- conflicted
+++ resolved
@@ -72,11 +72,8 @@
     JSFUNC(LocateROI)
     JSFUNC(AdjustROI)
 
-<<<<<<< HEAD
     JSFUNC(Threshold)
-=======
     JSFUNC(MeanStdDev)
->>>>>>> 27f722e6
 /*
 	static Handle<Value> Val(const Arguments& args);
 	static Handle<Value> RowRange(const Arguments& args);
