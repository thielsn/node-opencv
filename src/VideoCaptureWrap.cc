#include "VideoCaptureWrap.h"
#include "Matrix.h"
#include "OpenCV.h"

#include  <iostream>
using namespace std;


v8::Persistent<FunctionTemplate> VideoCaptureWrap::constructor;

struct videocapture_baton {

	Persistent<Function> cb;
	VideoCaptureWrap *vc;
	Matrix *im;

	uv_work_t request;
};


void
VideoCaptureWrap::Init(Handle<Object> target) {
  NanScope();

	//Class
  Local<FunctionTemplate> ctor = NanNew<FunctionTemplate>(VideoCaptureWrap::New);
  NanAssignPersistent(constructor, ctor);
  ctor->InstanceTemplate()->SetInternalFieldCount(1);
  ctor->SetClassName(NanNew("VideoCapture"));
  
  // Prototype
	//Local<ObjectTemplate> proto = constructor->PrototypeTemplate();

	NODE_SET_PROTOTYPE_METHOD(ctor, "read", Read);
	NODE_SET_PROTOTYPE_METHOD(ctor, "setWidth", SetWidth);
	NODE_SET_PROTOTYPE_METHOD(ctor, "setHeight", SetHeight);
	NODE_SET_PROTOTYPE_METHOD(ctor, "setPosition", SetPosition);
  NODE_SET_PROTOTYPE_METHOD(ctor, "close", Close);
  NODE_SET_PROTOTYPE_METHOD(ctor, "ReadSync", ReadSync);

	target->Set(NanNew("VideoCapture"), ctor->GetFunction());
};    

NAN_METHOD(VideoCaptureWrap::New) {
	NanScope();

  if (args.This()->InternalFieldCount() == 0)
		return NanThrowTypeError("Cannot Instantiate without new");

	VideoCaptureWrap *v;

	if (args[0]->IsNumber()){
		v = new VideoCaptureWrap(args[0]->NumberValue());
	} else {
    //TODO - assumes that we have string, verify
    v = new VideoCaptureWrap(std::string(*NanAsciiString(args[0]->ToString())));
  }


	v->Wrap(args.This());

	NanReturnValue(args.This());
}

VideoCaptureWrap::VideoCaptureWrap(int device){

	NanScope();
	cap.open(device);

	if(!cap.isOpened()){
    NanThrowError("Camera could not be opened");
	}
}

VideoCaptureWrap::VideoCaptureWrap(const std::string& filename){
  NanScope();
	cap.open(filename);
  // TODO! At the moment this only takes a full path - do relative too.
	if(!cap.isOpened()){
    NanThrowError("Video file could not be opened (opencv reqs. non relative paths)");
	}

}

NAN_METHOD(VideoCaptureWrap::SetWidth){

	NanScope();
	VideoCaptureWrap *v = ObjectWrap::Unwrap<VideoCaptureWrap>(args.This());

	if(args.Length() != 1)
		NanReturnUndefined();
	
	int w = args[0]->IntegerValue();

	if(v->cap.isOpened())
		v->cap.set(CV_CAP_PROP_FRAME_WIDTH, w);

	NanReturnUndefined();
}

NAN_METHOD(VideoCaptureWrap::SetHeight){

	NanScope();
	VideoCaptureWrap *v = ObjectWrap::Unwrap<VideoCaptureWrap>(args.This());

	if(args.Length() != 1)
		NanReturnUndefined();
	
	int h = args[0]->IntegerValue();

	v->cap.set(CV_CAP_PROP_FRAME_HEIGHT, h);

	NanReturnUndefined();
}

NAN_METHOD(VideoCaptureWrap::SetPosition){

	NanScope();
	VideoCaptureWrap *v = ObjectWrap::Unwrap<VideoCaptureWrap>(args.This());

	if(args.Length() != 1)
		NanReturnUndefined();
	
	int pos = args[0]->IntegerValue();

	v->cap.set(CV_CAP_PROP_POS_FRAMES, pos);

	NanReturnUndefined();
}

NAN_METHOD(VideoCaptureWrap::Close){

	NanScope();
	VideoCaptureWrap *v = ObjectWrap::Unwrap<VideoCaptureWrap>(args.This());

	v->cap.release();

	NanReturnUndefined();
}


class AsyncVCWorker : public NanAsyncWorker {
 public:
  AsyncVCWorker(NanCallback *callback, VideoCaptureWrap* vc, Matrix* matrix)
    : NanAsyncWorker(callback), vc(vc), matrix(matrix) {}
  ~AsyncVCWorker() {}

  // Executed inside the worker-thread.
  // It is not safe to access V8, or V8 data structures
  // here, so everything we need for input and output
  // should go on `this`.
  void Execute () {
	  this->vc->cap.read(matrix->mat);
  }

  // Executed when the async work is complete
  // this function will be run inside the main event loop
  // so it is safe to use V8 again
  void HandleOKCallback () {
    NanScope();
    
    Local<Object> im_to_return= NanNew(Matrix::constructor)->GetFunction()->NewInstance();
	  Matrix *img = ObjectWrap::Unwrap<Matrix>(im_to_return);
	  cv::Mat mat;
	  mat = this->matrix->mat;
	  img->mat = mat;

    Local<Value> argv[] = {
        NanNull()
      , im_to_return
    };
    
    TryCatch try_catch;
    callback->Call(2, argv);
    if (try_catch.HasCaught()) {
      FatalException(try_catch);
    }
  }

 private:
  VideoCaptureWrap *vc;
  Matrix* matrix;
  int  res;
};



NAN_METHOD(VideoCaptureWrap::Read) {

	NanScope();
	VideoCaptureWrap *v = ObjectWrap::Unwrap<VideoCaptureWrap>(args.This());

	REQ_FUN_ARG(0, cb);

  NanCallback *callback = new NanCallback(cb.As<Function>());
  NanAsyncQueueWorker(new AsyncVCWorker(callback, v, new Matrix()));	
	
	NanReturnUndefined();
}


NAN_METHOD(VideoCaptureWrap::ReadSync) {

	NanScope();
	VideoCaptureWrap *v = ObjectWrap::Unwrap<VideoCaptureWrap>(args.This());

  Local<Object> im_to_return= NanNew(Matrix::constructor)->GetFunction()->NewInstance();
  Matrix *img = ObjectWrap::Unwrap<Matrix>(im_to_return);

<<<<<<< HEAD
		delete baton->im;
		delete baton;
=======
  v->cap.read(img->mat);
>>>>>>> a42033ac

	NanReturnValue(im_to_return);
}<|MERGE_RESOLUTION|>--- conflicted
+++ resolved
@@ -207,12 +207,7 @@
   Local<Object> im_to_return= NanNew(Matrix::constructor)->GetFunction()->NewInstance();
   Matrix *img = ObjectWrap::Unwrap<Matrix>(im_to_return);
 
-<<<<<<< HEAD
-		delete baton->im;
-		delete baton;
-=======
   v->cap.read(img->mat);
->>>>>>> a42033ac
 
 	NanReturnValue(im_to_return);
 }