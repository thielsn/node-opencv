--- conflicted
+++ resolved
@@ -1,18 +1,12 @@
 #include "OpenCV.h"
 
-<<<<<<< HEAD
 #if CV_MAJOR_VERSION >= 3
 #include <opencv2/objdetect.hpp>
 #endif
 
-class CascadeClassifierWrap: public node::ObjectWrap {
-  public: 
- 	cv::CascadeClassifier cc;
-=======
 class CascadeClassifierWrap: public Nan::ObjectWrap {
 public:
   cv::CascadeClassifier cc;
->>>>>>> 703bbfef
 
   static Nan::Persistent<FunctionTemplate> constructor;
   static void Init(Local<Object> target);
