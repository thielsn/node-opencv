--- conflicted
+++ resolved
@@ -3,20 +3,14 @@
 
 #include "OpenCV.h"
 
-<<<<<<< HEAD
 #if CV_MAJOR_VERSION >= 3
 #include <opencv2/calib3d.hpp>
 #endif
 
-// Implementation of calib3d.hpp functions
-
-class Calib3D: public node::ObjectWrap {
-=======
 /**
  * Implementation of calib3d.hpp functions
  */
 class Calib3D: public Nan::ObjectWrap {
->>>>>>> 703bbfef
 public:
   static void Init(Local<Object> target);
   static NAN_METHOD(FindChessboardCorners);
