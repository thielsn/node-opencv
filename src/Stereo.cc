#include "Stereo.h"
#include "Matrix.h"
#if CV_MAJOR_VERSION < 3
#include <opencv2/legacy.hpp>
#endif

#if CV_MAJOR_VERSION >= 3
#include <opencv2/ml.hpp>
#endif
// Block matching

Nan::Persistent<FunctionTemplate> StereoBM::constructor;

void StereoBM::Init(Local<Object> target) {
  Nan::HandleScope scope;

  Local<FunctionTemplate> ctor = Nan::New<FunctionTemplate>(StereoBM::New);
  constructor.Reset(ctor);
  ctor->InstanceTemplate()->SetInternalFieldCount(1);
  ctor->SetClassName(Nan::New("StereoBM").ToLocalChecked());

<<<<<<< HEAD
    NODE_SET_PROTOTYPE_METHOD(ctor, "compute", Compute);
#if CV_MAJOR_VERSION < 3
    ctor->Set(NanNew<String>("BASIC_PRESET"), NanNew<Integer>((int)cv::StereoBM::BASIC_PRESET));
    ctor->Set(NanNew<String>("FISH_EYE_PRESET"), NanNew<Integer>((int)cv::StereoBM::FISH_EYE_PRESET));
    ctor->Set(NanNew<String>("NARROW_PRESET"), NanNew<Integer>((int)cv::StereoBM::NARROW_PRESET));
#endif
    target->Set(NanNew("StereoBM"), ctor->GetFunction());
}

NAN_METHOD(StereoBM::New) {
    NanScope();

    if (args.This()->InternalFieldCount() == 0)
        NanThrowTypeError("Cannot instantiate without new");

    StereoBM *stereo=0;

    if (args.Length() == 0)
    {
        stereo = new StereoBM();
    }
    else if (args.Length() == 1)
    {
        stereo = new StereoBM(args[0]->IntegerValue()); // disparity search range
    }
    else if (args.Length() == 2)
    {
        stereo = new StereoBM(args[0]->IntegerValue(), args[1]->IntegerValue()); // disparity search range, sum of absolute differences window size
    }

    stereo->Wrap(args.Holder());
    NanReturnValue(args.Holder());
}

StereoBM::StereoBM( int ndisparities, int SADWindowSize)
    : ObjectWrap()
{
	stereo = cv::StereoBM::create(ndisparities, SADWindowSize);
}

// TODO make this async
NAN_METHOD(StereoBM::Compute)
{
    SETUP_FUNCTION(StereoBM)

    try {
        // Get the arguments

        // Arg 0, the 'left' image
        Matrix* m0 = ObjectWrap::Unwrap<Matrix>(args[0]->ToObject());
        cv::Mat left = m0->mat;

        // Arg 1, the 'right' image
        Matrix* m1 = ObjectWrap::Unwrap<Matrix>(args[1]->ToObject());
        cv::Mat right = m1->mat;

        // Optional 3rd arg, the disparty depth
        int type = CV_16S;
        if(args.Length() > 2)
        {
            type = args[2]->IntegerValue();
        }

        // Compute stereo using the block matching algorithm
        cv::Mat disparity(left.size(), type);
        self->stereo->compute(left, right, disparity);

        // Wrap the returned disparity map
        Local<Object> disparityWrap = NanNew(Matrix::constructor)->GetFunction()->NewInstance();
        Matrix *disp = ObjectWrap::Unwrap<Matrix>(disparityWrap);
        disp->mat = disparity;

        NanReturnValue(disparityWrap);

    } catch (cv::Exception &e) {
        const char *err_msg = e.what();
        NanThrowError(err_msg);
        NanReturnUndefined();
    }
=======
  Nan::SetPrototypeMethod(ctor, "compute", Compute);

  ctor->Set(Nan::New<String>("BASIC_PRESET").ToLocalChecked(), Nan::New<Integer>((int)cv::StereoBM::BASIC_PRESET));
  ctor->Set(Nan::New<String>("FISH_EYE_PRESET").ToLocalChecked(), Nan::New<Integer>((int)cv::StereoBM::FISH_EYE_PRESET));
  ctor->Set(Nan::New<String>("NARROW_PRESET").ToLocalChecked(), Nan::New<Integer>((int)cv::StereoBM::NARROW_PRESET));

  target->Set(Nan::New("StereoBM").ToLocalChecked(), ctor->GetFunction());
}

NAN_METHOD(StereoBM::New) {
  Nan::HandleScope scope;

  if (info.This()->InternalFieldCount() == 0) {
    Nan::ThrowTypeError("Cannot instantiate without new");
  }

  StereoBM *stereo;

  if (info.Length() == 0) {
    stereo = new StereoBM();
  } else if (info.Length() == 1) {
    // preset
    stereo = new StereoBM(info[0]->IntegerValue());
  } else if (info.Length() == 2) {
    // preset, disparity search range
    stereo = new StereoBM(info[0]->IntegerValue(), info[1]->IntegerValue());
  } else {
    stereo = new StereoBM(info[0]->IntegerValue(), info[1]->IntegerValue(),
        // preset, disparity search range, sum of absolute differences window size
        info[2]->IntegerValue());
  }

  stereo->Wrap(info.Holder());
  info.GetReturnValue().Set(info.Holder());
}

StereoBM::StereoBM(int preset, int ndisparities, int SADWindowSize) :
    Nan::ObjectWrap(),
    stereo(preset, ndisparities, SADWindowSize) {
}

// TODO make this async
NAN_METHOD(StereoBM::Compute) {
  SETUP_FUNCTION(StereoBM)
>>>>>>> 703bbfef

  try {
    // Get the arguments

    // Arg 0, the 'left' image
    Matrix* m0 = Nan::ObjectWrap::Unwrap<Matrix>(info[0]->ToObject());
    cv::Mat left = m0->mat;

    // Arg 1, the 'right' image
    Matrix* m1 = Nan::ObjectWrap::Unwrap<Matrix>(info[1]->ToObject());
    cv::Mat right = m1->mat;

    // Optional 3rd arg, the disparty depth
    int type = CV_16S;
    if (info.Length() > 2) {
      type = info[2]->IntegerValue();
    }

    // Compute stereo using the block matching algorithm
    cv::Mat disparity;
    self->stereo(left, right, disparity, type);

    // Wrap the returned disparity map
    Local < Object > disparityWrap =
        Nan::New(Matrix::constructor)->GetFunction()->NewInstance();
    Matrix *disp = Nan::ObjectWrap::Unwrap<Matrix>(disparityWrap);
    disp->mat = disparity;

    info.GetReturnValue().Set(disparityWrap);

  } catch (cv::Exception &e) {
    const char *err_msg = e.what();
    Nan::ThrowError(err_msg);
    return;
  }
}

// Semi-Global Block matching
Nan::Persistent<FunctionTemplate> StereoSGBM::constructor;

void StereoSGBM::Init(Local<Object> target) {
  Nan::HandleScope scope;

  Local<FunctionTemplate> ctor = Nan::New<FunctionTemplate>(StereoSGBM::New);
  constructor.Reset(ctor);
  ctor->InstanceTemplate()->SetInternalFieldCount(1);
  ctor->SetClassName(Nan::New("StereoSGBM").ToLocalChecked());

  Nan::SetPrototypeMethod(ctor, "compute", Compute);

  target->Set(Nan::New("StereoSGBM").ToLocalChecked(), ctor->GetFunction());
}

<<<<<<< HEAD
StereoSGBM::StereoSGBM()
    : ObjectWrap()
{
	stereo = cv::StereoSGBM::create(0,64,11);
}

StereoSGBM::StereoSGBM(int minDisparity, int ndisparities, int SADWindowSize, int p1, int p2, int disp12MaxDiff, int preFilterCap, int uniquenessRatio, int speckleWindowSize, int speckleRange, bool fullDP)
    : ObjectWrap()
{
	stereo = cv::StereoSGBM::create(minDisparity, ndisparities, SADWindowSize, p1, p2, disp12MaxDiff, preFilterCap, uniquenessRatio, speckleWindowSize, speckleRange, fullDP);
}

// TODO make this async
NAN_METHOD(StereoSGBM::Compute)
{
    SETUP_FUNCTION(StereoSGBM)

    try {
        // Get the arguments

        // Arg 0, the 'left' image
        Matrix* m0 = ObjectWrap::Unwrap<Matrix>(args[0]->ToObject());
        cv::Mat left = m0->mat;

        // Arg 1, the 'right' image
        Matrix* m1 = ObjectWrap::Unwrap<Matrix>(args[1]->ToObject());
        cv::Mat right = m1->mat;

        // Compute stereo using the block matching algorithm
        cv::Mat disparity;
        self->stereo->compute(left, right, disparity);

        // Wrap the returned disparity map
        Local<Object> disparityWrap = NanNew(Matrix::constructor)->GetFunction()->NewInstance();
        Matrix *disp = ObjectWrap::Unwrap<Matrix>(disparityWrap);
        disp->mat = disparity;

        NanReturnValue(disparityWrap);

    } catch (cv::Exception &e) {
        const char *err_msg = e.what();
        NanThrowError(err_msg);
        NanReturnUndefined();
    }

};
#if CV_VERSION_MAJOR < 3
=======
NAN_METHOD(StereoSGBM::New) {
  Nan::HandleScope scope;

  if (info.This()->InternalFieldCount() == 0) {
    Nan::ThrowTypeError("Cannot instantiate without new");
  }

  StereoSGBM *stereo;

  if (info.Length() == 0) {
    stereo = new StereoSGBM();
  } else {
    // If passing arguments, must pass the first 3 at least
    if (info.Length() >= 3) {
      switch (info.Length()) {
        case 3:
        stereo = new StereoSGBM(info[0]->IntegerValue(), info[1]->IntegerValue(),
            info[2]->IntegerValue());
        break;
        case 4:
        stereo = new StereoSGBM(info[0]->IntegerValue(), info[1]->IntegerValue(),
            info[2]->IntegerValue(), info[3]->IntegerValue());
        break;
        case 5:
        stereo = new StereoSGBM(info[0]->IntegerValue(), info[1]->IntegerValue(),
            info[2]->IntegerValue(), info[3]->IntegerValue(), info[4]->IntegerValue());
        break;
        case 6:
        stereo = new StereoSGBM(info[0]->IntegerValue(), info[1]->IntegerValue(),
            info[2]->IntegerValue(), info[3]->IntegerValue(), info[4]->IntegerValue(),
            info[5]->IntegerValue());
        break;
        case 7:
        stereo = new StereoSGBM(info[0]->IntegerValue(), info[1]->IntegerValue(),
            info[2]->IntegerValue(), info[3]->IntegerValue(), info[4]->IntegerValue(),
            info[5]->IntegerValue(), info[6]->IntegerValue());
        break;
        case 8:
        stereo = new StereoSGBM(info[0]->IntegerValue(), info[1]->IntegerValue(),
            info[2]->IntegerValue(), info[3]->IntegerValue(), info[4]->IntegerValue(),
            info[5]->IntegerValue(), info[6]->IntegerValue(), info[7]->IntegerValue());
        break;
        case 9:
        stereo = new StereoSGBM(info[0]->IntegerValue(), info[1]->IntegerValue(),
            info[2]->IntegerValue(), info[3]->IntegerValue(), info[4]->IntegerValue(),
            info[5]->IntegerValue(), info[6]->IntegerValue(), info[7]->IntegerValue(),
            info[8]->IntegerValue());
        break;
        case 10:
        stereo = new StereoSGBM(info[0]->IntegerValue(), info[1]->IntegerValue(),
            info[2]->IntegerValue(), info[3]->IntegerValue(), info[4]->IntegerValue(),
            info[5]->IntegerValue(), info[6]->IntegerValue(), info[7]->IntegerValue(),
            info[8]->IntegerValue(), info[9]->IntegerValue());
        break;
        default:
        stereo = new StereoSGBM(info[0]->IntegerValue(), info[1]->IntegerValue(),
            info[2]->IntegerValue(), info[3]->IntegerValue(), info[4]->IntegerValue(),
            info[5]->IntegerValue(), info[6]->IntegerValue(), info[7]->IntegerValue(),
            info[8]->IntegerValue(), info[9]->IntegerValue(), info[10]->ToBoolean()->Value());
        break;
      }
    } else {
      Nan::ThrowError("If overriding default settings, must pass minDisparity, numDisparities, and SADWindowSize");
      return;
    }
  }

  stereo->Wrap(info.Holder());
  info.GetReturnValue().Set(info.Holder());
}

StereoSGBM::StereoSGBM() :
    Nan::ObjectWrap(),
    stereo() {

}

StereoSGBM::StereoSGBM(int minDisparity, int ndisparities, int SADWindowSize,
    int p1, int p2, int disp12MaxDiff, int preFilterCap, int uniquenessRatio,
    int speckleWindowSize, int speckleRange, bool fullDP) :
    Nan::ObjectWrap(),
    stereo(minDisparity, ndisparities, SADWindowSize, p1, p2, disp12MaxDiff,
        preFilterCap, uniquenessRatio, speckleWindowSize, speckleRange, fullDP) {
}

// TODO make this async
NAN_METHOD(StereoSGBM::Compute) {
  SETUP_FUNCTION(StereoSGBM)

  try {
    // Get the arguments

    // Arg 0, the 'left' image
    Matrix* m0 = Nan::ObjectWrap::Unwrap<Matrix>(info[0]->ToObject());
    cv::Mat left = m0->mat;

    // Arg 1, the 'right' image
    Matrix* m1 = Nan::ObjectWrap::Unwrap<Matrix>(info[1]->ToObject());
    cv::Mat right = m1->mat;

    // Compute stereo using the block matching algorithm
    cv::Mat disparity;
    self->stereo(left, right, disparity);

    // Wrap the returned disparity map
    Local < Object > disparityWrap =
        Nan::New(Matrix::constructor)->GetFunction()->NewInstance();
    Matrix *disp = Nan::ObjectWrap::Unwrap<Matrix>(disparityWrap);
    disp->mat = disparity;

    info.GetReturnValue().Set(disparityWrap);
  } catch (cv::Exception &e) {
    const char *err_msg = e.what();
    Nan::ThrowError(err_msg);
    return;
  }
}

>>>>>>> 703bbfef
// Graph cut

Nan::Persistent<FunctionTemplate> StereoGC::constructor;

void StereoGC::Init(Local<Object> target) {
  Nan::HandleScope scope;

  Local<FunctionTemplate> ctor = Nan::New<FunctionTemplate>(StereoGC::New);
  constructor.Reset(ctor);
  ctor->InstanceTemplate()->SetInternalFieldCount(1);
  ctor->SetClassName(Nan::New("StereoGC").ToLocalChecked());

  Nan::SetPrototypeMethod(ctor, "compute", Compute);

  target->Set(Nan::New("StereoGC").ToLocalChecked(), ctor->GetFunction());
}

NAN_METHOD(StereoGC::New) {
  Nan::HandleScope scope;

  if (info.This()->InternalFieldCount() == 0)
  Nan::ThrowTypeError("Cannot instantiate without new");

  StereoGC *stereo;

  if (info.Length() == 0) {
    stereo = new StereoGC();
  } else if (info.Length() == 1) {
    // numberOfDisparities
    stereo = new StereoGC(info[0]->IntegerValue());
  } else {
    // max iterations
    stereo = new StereoGC(info[0]->IntegerValue(), info[1]->IntegerValue());
  }

  stereo->Wrap(info.Holder());
  info.GetReturnValue().Set(info.Holder());
}

StereoGC::StereoGC(int numberOfDisparities, int maxIters) :
    Nan::ObjectWrap() {
  stereo = cvCreateStereoGCState(numberOfDisparities, maxIters);
}

// TODO make this async
<<<<<<< HEAD
NAN_METHOD(StereoGC::Compute)
{
    SETUP_FUNCTION(StereoGC)

    try {
        // Get the arguments

        // Arg 0, the 'left' image
        Matrix* m0 = ObjectWrap::Unwrap<Matrix>(args[0]->ToObject());
        cv::Mat left = m0->mat;

        // Arg 1, the 'right' image
        Matrix* m1 = ObjectWrap::Unwrap<Matrix>(args[1]->ToObject());
        cv::Mat right = m1->mat;

        // Compute stereo using the block matching algorithm
        CvMat left_leg = left, right_leg = right;
        CvMat *disp_left = cvCreateMat(left.rows, left.cols, CV_16S), *disp_right = cvCreateMat(right.rows, right.cols, CV_16S);
        cvFindStereoCorrespondenceGC(&left_leg, &right_leg, disp_left, disp_right, self->stereo, 0);

        cv::Mat disp16 = disp_left;
        cv::Mat disparity(disp16.rows, disp16.cols, CV_8U);
        disp16.convertTo(disparity, CV_8U, -16);

        // Wrap the returned disparity map
        Local<Object> disparityWrap = NanNew(Matrix::constructor)->GetFunction()->NewInstance();
        Matrix *disp = ObjectWrap::Unwrap<Matrix>(disparityWrap);
        disp->mat = disparity;

        NanReturnValue(disparityWrap);

    } catch (cv::Exception &e) {
        const char *err_msg = e.what();
        NanThrowError(err_msg);
        NanReturnUndefined();
    }

};
#endif
=======
NAN_METHOD(StereoGC::Compute) {
  SETUP_FUNCTION(StereoGC)

  try {
    // Get the arguments

    // Arg 0, the 'left' image
    Matrix* m0 = Nan::ObjectWrap::Unwrap<Matrix>(info[0]->ToObject());
    cv::Mat left = m0->mat;

    // Arg 1, the 'right' image
    Matrix* m1 = Nan::ObjectWrap::Unwrap<Matrix>(info[1]->ToObject());
    cv::Mat right = m1->mat;

    // Compute stereo using the block matching algorithm
    CvMat left_leg = left, right_leg = right;
    CvMat *disp_left = cvCreateMat(left.rows, left.cols, CV_16S), *disp_right =
        cvCreateMat(right.rows, right.cols, CV_16S);
    cvFindStereoCorrespondenceGC(&left_leg, &right_leg, disp_left, disp_right,
        self->stereo, 0);

    cv::Mat disp16 = disp_left;
    cv::Mat disparity(disp16.rows, disp16.cols, CV_8U);
    disp16.convertTo(disparity, CV_8U, -16);

    // Wrap the returned disparity map
    Local < Object > disparityWrap =
        Nan::New(Matrix::constructor)->GetFunction()->NewInstance();
    Matrix *disp = Nan::ObjectWrap::Unwrap<Matrix>(disparityWrap);
    disp->mat = disparity;

    info.GetReturnValue().Set(disparityWrap);
  } catch (cv::Exception &e) {
    const char *err_msg = e.what();
    Nan::ThrowError(err_msg);
    return;
  }
}
>>>>>>> 703bbfef
<|MERGE_RESOLUTION|>--- conflicted
+++ resolved
@@ -19,93 +19,13 @@
   ctor->InstanceTemplate()->SetInternalFieldCount(1);
   ctor->SetClassName(Nan::New("StereoBM").ToLocalChecked());
 
-<<<<<<< HEAD
-    NODE_SET_PROTOTYPE_METHOD(ctor, "compute", Compute);
+  Nan::SetPrototypeMethod(ctor, "compute", Compute);
 #if CV_MAJOR_VERSION < 3
-    ctor->Set(NanNew<String>("BASIC_PRESET"), NanNew<Integer>((int)cv::StereoBM::BASIC_PRESET));
-    ctor->Set(NanNew<String>("FISH_EYE_PRESET"), NanNew<Integer>((int)cv::StereoBM::FISH_EYE_PRESET));
-    ctor->Set(NanNew<String>("NARROW_PRESET"), NanNew<Integer>((int)cv::StereoBM::NARROW_PRESET));
-#endif
-    target->Set(NanNew("StereoBM"), ctor->GetFunction());
-}
-
-NAN_METHOD(StereoBM::New) {
-    NanScope();
-
-    if (args.This()->InternalFieldCount() == 0)
-        NanThrowTypeError("Cannot instantiate without new");
-
-    StereoBM *stereo=0;
-
-    if (args.Length() == 0)
-    {
-        stereo = new StereoBM();
-    }
-    else if (args.Length() == 1)
-    {
-        stereo = new StereoBM(args[0]->IntegerValue()); // disparity search range
-    }
-    else if (args.Length() == 2)
-    {
-        stereo = new StereoBM(args[0]->IntegerValue(), args[1]->IntegerValue()); // disparity search range, sum of absolute differences window size
-    }
-
-    stereo->Wrap(args.Holder());
-    NanReturnValue(args.Holder());
-}
-
-StereoBM::StereoBM( int ndisparities, int SADWindowSize)
-    : ObjectWrap()
-{
-	stereo = cv::StereoBM::create(ndisparities, SADWindowSize);
-}
-
-// TODO make this async
-NAN_METHOD(StereoBM::Compute)
-{
-    SETUP_FUNCTION(StereoBM)
-
-    try {
-        // Get the arguments
-
-        // Arg 0, the 'left' image
-        Matrix* m0 = ObjectWrap::Unwrap<Matrix>(args[0]->ToObject());
-        cv::Mat left = m0->mat;
-
-        // Arg 1, the 'right' image
-        Matrix* m1 = ObjectWrap::Unwrap<Matrix>(args[1]->ToObject());
-        cv::Mat right = m1->mat;
-
-        // Optional 3rd arg, the disparty depth
-        int type = CV_16S;
-        if(args.Length() > 2)
-        {
-            type = args[2]->IntegerValue();
-        }
-
-        // Compute stereo using the block matching algorithm
-        cv::Mat disparity(left.size(), type);
-        self->stereo->compute(left, right, disparity);
-
-        // Wrap the returned disparity map
-        Local<Object> disparityWrap = NanNew(Matrix::constructor)->GetFunction()->NewInstance();
-        Matrix *disp = ObjectWrap::Unwrap<Matrix>(disparityWrap);
-        disp->mat = disparity;
-
-        NanReturnValue(disparityWrap);
-
-    } catch (cv::Exception &e) {
-        const char *err_msg = e.what();
-        NanThrowError(err_msg);
-        NanReturnUndefined();
-    }
-=======
-  Nan::SetPrototypeMethod(ctor, "compute", Compute);
-
   ctor->Set(Nan::New<String>("BASIC_PRESET").ToLocalChecked(), Nan::New<Integer>((int)cv::StereoBM::BASIC_PRESET));
   ctor->Set(Nan::New<String>("FISH_EYE_PRESET").ToLocalChecked(), Nan::New<Integer>((int)cv::StereoBM::FISH_EYE_PRESET));
   ctor->Set(Nan::New<String>("NARROW_PRESET").ToLocalChecked(), Nan::New<Integer>((int)cv::StereoBM::NARROW_PRESET));
 
+#endif
   target->Set(Nan::New("StereoBM").ToLocalChecked(), ctor->GetFunction());
 }
 
@@ -140,11 +60,40 @@
     Nan::ObjectWrap(),
     stereo(preset, ndisparities, SADWindowSize) {
 }
-
-// TODO make this async
-NAN_METHOD(StereoBM::Compute) {
-  SETUP_FUNCTION(StereoBM)
->>>>>>> 703bbfef
+    try {
+        // Get the arguments
+
+        // Arg 0, the 'left' image
+        Matrix* m0 = ObjectWrap::Unwrap<Matrix>(args[0]->ToObject());
+        cv::Mat left = m0->mat;
+
+        // Arg 1, the 'right' image
+        Matrix* m1 = ObjectWrap::Unwrap<Matrix>(args[1]->ToObject());
+        cv::Mat right = m1->mat;
+
+        // Optional 3rd arg, the disparty depth
+        int type = CV_16S;
+        if(args.Length() > 2)
+        {
+            type = args[2]->IntegerValue();
+        }
+
+        // Compute stereo using the block matching algorithm
+        cv::Mat disparity(left.size(), type);
+        self->stereo->compute(left, right, disparity);
+
+        // Wrap the returned disparity map
+        Local<Object> disparityWrap = NanNew(Matrix::constructor)->GetFunction()->NewInstance();
+        Matrix *disp = ObjectWrap::Unwrap<Matrix>(disparityWrap);
+        disp->mat = disparity;
+
+        NanReturnValue(disparityWrap);
+
+    } catch (cv::Exception &e) {
+        const char *err_msg = e.what();
+        NanThrowError(err_msg);
+        NanReturnUndefined();
+    }
 
   try {
     // Get the arguments
@@ -198,55 +147,6 @@
   target->Set(Nan::New("StereoSGBM").ToLocalChecked(), ctor->GetFunction());
 }
 
-<<<<<<< HEAD
-StereoSGBM::StereoSGBM()
-    : ObjectWrap()
-{
-	stereo = cv::StereoSGBM::create(0,64,11);
-}
-
-StereoSGBM::StereoSGBM(int minDisparity, int ndisparities, int SADWindowSize, int p1, int p2, int disp12MaxDiff, int preFilterCap, int uniquenessRatio, int speckleWindowSize, int speckleRange, bool fullDP)
-    : ObjectWrap()
-{
-	stereo = cv::StereoSGBM::create(minDisparity, ndisparities, SADWindowSize, p1, p2, disp12MaxDiff, preFilterCap, uniquenessRatio, speckleWindowSize, speckleRange, fullDP);
-}
-
-// TODO make this async
-NAN_METHOD(StereoSGBM::Compute)
-{
-    SETUP_FUNCTION(StereoSGBM)
-
-    try {
-        // Get the arguments
-
-        // Arg 0, the 'left' image
-        Matrix* m0 = ObjectWrap::Unwrap<Matrix>(args[0]->ToObject());
-        cv::Mat left = m0->mat;
-
-        // Arg 1, the 'right' image
-        Matrix* m1 = ObjectWrap::Unwrap<Matrix>(args[1]->ToObject());
-        cv::Mat right = m1->mat;
-
-        // Compute stereo using the block matching algorithm
-        cv::Mat disparity;
-        self->stereo->compute(left, right, disparity);
-
-        // Wrap the returned disparity map
-        Local<Object> disparityWrap = NanNew(Matrix::constructor)->GetFunction()->NewInstance();
-        Matrix *disp = ObjectWrap::Unwrap<Matrix>(disparityWrap);
-        disp->mat = disparity;
-
-        NanReturnValue(disparityWrap);
-
-    } catch (cv::Exception &e) {
-        const char *err_msg = e.what();
-        NanThrowError(err_msg);
-        NanReturnUndefined();
-    }
-
-};
-#if CV_VERSION_MAJOR < 3
-=======
 NAN_METHOD(StereoSGBM::New) {
   Nan::HandleScope scope;
 
@@ -365,7 +265,7 @@
   }
 }
 
->>>>>>> 703bbfef
+#if CV_VERSION_MAJOR < 3
 // Graph cut
 
 Nan::Persistent<FunctionTemplate> StereoGC::constructor;
@@ -411,47 +311,6 @@
 }
 
 // TODO make this async
-<<<<<<< HEAD
-NAN_METHOD(StereoGC::Compute)
-{
-    SETUP_FUNCTION(StereoGC)
-
-    try {
-        // Get the arguments
-
-        // Arg 0, the 'left' image
-        Matrix* m0 = ObjectWrap::Unwrap<Matrix>(args[0]->ToObject());
-        cv::Mat left = m0->mat;
-
-        // Arg 1, the 'right' image
-        Matrix* m1 = ObjectWrap::Unwrap<Matrix>(args[1]->ToObject());
-        cv::Mat right = m1->mat;
-
-        // Compute stereo using the block matching algorithm
-        CvMat left_leg = left, right_leg = right;
-        CvMat *disp_left = cvCreateMat(left.rows, left.cols, CV_16S), *disp_right = cvCreateMat(right.rows, right.cols, CV_16S);
-        cvFindStereoCorrespondenceGC(&left_leg, &right_leg, disp_left, disp_right, self->stereo, 0);
-
-        cv::Mat disp16 = disp_left;
-        cv::Mat disparity(disp16.rows, disp16.cols, CV_8U);
-        disp16.convertTo(disparity, CV_8U, -16);
-
-        // Wrap the returned disparity map
-        Local<Object> disparityWrap = NanNew(Matrix::constructor)->GetFunction()->NewInstance();
-        Matrix *disp = ObjectWrap::Unwrap<Matrix>(disparityWrap);
-        disp->mat = disparity;
-
-        NanReturnValue(disparityWrap);
-
-    } catch (cv::Exception &e) {
-        const char *err_msg = e.what();
-        NanThrowError(err_msg);
-        NanReturnUndefined();
-    }
-
-};
-#endif
-=======
 NAN_METHOD(StereoGC::Compute) {
   SETUP_FUNCTION(StereoGC)
 
@@ -490,4 +349,4 @@
     return;
   }
 }
->>>>>>> 703bbfef
+#endif