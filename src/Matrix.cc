#include "Contours.h"
#include "Matrix.h"
#include "OpenCV.h"
#include <nan.h>

v8::Persistent<FunctionTemplate> Matrix::constructor;

cv::Scalar setColor(Local<Object> objColor);
cv::Point setPoint(Local<Object> objPoint);
cv::Rect* setRect(Local<Object> objRect);

void
Matrix::Init(Handle<Object> target) {
	NanScope();

	//Class
<<<<<<< HEAD
	v8::Local<v8::FunctionTemplate> m = v8::FunctionTemplate::New(New);
	m->SetClassName(v8::String::NewSymbol("Matrix"));

	// Constructor
	constructor = Persistent<FunctionTemplate>::New(m);
	constructor->InstanceTemplate()->SetInternalFieldCount(1);
	constructor->SetClassName(String::NewSymbol("Matrix"));

	// Prototype
	//Local<ObjectTemplate> proto = constructor->PrototypeTemplate();


	NODE_SET_PROTOTYPE_METHOD(constructor, "row", Row);
	NODE_SET_PROTOTYPE_METHOD(constructor, "col", Col);

	NODE_SET_PROTOTYPE_METHOD(constructor, "pixelRow", PixelRow);
	NODE_SET_PROTOTYPE_METHOD(constructor, "pixelCol", PixelCol);

	NODE_SET_PROTOTYPE_METHOD(constructor, "empty", Empty);
	NODE_SET_PROTOTYPE_METHOD(constructor, "get", Get);
	NODE_SET_PROTOTYPE_METHOD(constructor, "set", Set);
	NODE_SET_PROTOTYPE_METHOD(constructor, "pixel", Pixel);
	NODE_SET_PROTOTYPE_METHOD(constructor, "width", Width);
	NODE_SET_PROTOTYPE_METHOD(constructor, "height", Height);
	NODE_SET_PROTOTYPE_METHOD(constructor, "size", Size);
	NODE_SET_PROTOTYPE_METHOD(constructor, "clone", Clone);
	NODE_SET_PROTOTYPE_METHOD(constructor, "toBuffer", ToBuffer);
	NODE_SET_PROTOTYPE_METHOD(constructor, "toBufferAsync", ToBufferAsync);
	NODE_SET_PROTOTYPE_METHOD(constructor, "ellipse", Ellipse);
	NODE_SET_PROTOTYPE_METHOD(constructor, "rectangle", Rectangle);
	NODE_SET_PROTOTYPE_METHOD(constructor, "line", Line);
	NODE_SET_PROTOTYPE_METHOD(constructor, "save", Save);
	NODE_SET_PROTOTYPE_METHOD(constructor, "saveAsync", SaveAsync);
	NODE_SET_PROTOTYPE_METHOD(constructor, "resize", Resize);
	NODE_SET_PROTOTYPE_METHOD(constructor, "rotate", Rotate);
	NODE_SET_PROTOTYPE_METHOD(constructor, "copyTo", CopyTo);
	NODE_SET_PROTOTYPE_METHOD(constructor, "pyrDown", PyrDown);
	NODE_SET_PROTOTYPE_METHOD(constructor, "pyrUp", PyrUp);
	NODE_SET_PROTOTYPE_METHOD(constructor, "channels", Channels);

	NODE_SET_PROTOTYPE_METHOD(constructor, "crop", Crop);

	NODE_SET_PROTOTYPE_METHOD(constructor, "convertGrayscale", ConvertGrayscale);
	NODE_SET_PROTOTYPE_METHOD(constructor, "convertHSVscale", ConvertHSVscale);
	NODE_SET_PROTOTYPE_METHOD(constructor, "gaussianBlur", GaussianBlur);
  NODE_SET_PROTOTYPE_METHOD(constructor, "medianBlur", MedianBlur);
  NODE_SET_PROTOTYPE_METHOD(constructor, "bilateralFilter", BilateralFilter);
	NODE_SET_PROTOTYPE_METHOD(constructor, "copy", Copy);
	NODE_SET_PROTOTYPE_METHOD(constructor, "flip", Flip);
	NODE_SET_PROTOTYPE_METHOD(constructor, "roi", ROI);
	NODE_SET_PROTOTYPE_METHOD(constructor, "ptr", Ptr);
	NODE_SET_PROTOTYPE_METHOD(constructor, "absDiff", AbsDiff);
	NODE_SET_PROTOTYPE_METHOD(constructor, "addWeighted", AddWeighted);
	NODE_SET_PROTOTYPE_METHOD(constructor, "bitwiseXor", BitwiseXor);
	NODE_SET_PROTOTYPE_METHOD(constructor, "bitwiseNot", BitwiseNot);
  NODE_SET_PROTOTYPE_METHOD(constructor, "bitwiseAnd", BitwiseAnd);
	NODE_SET_PROTOTYPE_METHOD(constructor, "countNonZero", CountNonZero);
	NODE_SET_PROTOTYPE_METHOD(constructor, "canny", Canny);
	NODE_SET_PROTOTYPE_METHOD(constructor, "dilate", Dilate);
	NODE_SET_PROTOTYPE_METHOD(constructor, "erode", Erode);

	NODE_SET_PROTOTYPE_METHOD(constructor, "findContours", FindContours);
	NODE_SET_PROTOTYPE_METHOD(constructor, "drawContour", DrawContour);
	NODE_SET_PROTOTYPE_METHOD(constructor, "drawAllContours", DrawAllContours);

	NODE_SET_PROTOTYPE_METHOD(constructor, "goodFeaturesToTrack", GoodFeaturesToTrack);
	NODE_SET_PROTOTYPE_METHOD(constructor, "houghLinesP", HoughLinesP);

	NODE_SET_PROTOTYPE_METHOD(constructor, "inRange", inRange);
	NODE_SET_PROTOTYPE_METHOD(constructor, "adjustROI", AdjustROI);
	NODE_SET_PROTOTYPE_METHOD(constructor, "locateROI", LocateROI);

	NODE_SET_PROTOTYPE_METHOD(constructor, "threshold", Threshold);
	NODE_SET_PROTOTYPE_METHOD(constructor, "adaptiveThreshold", AdaptiveThreshold);
	NODE_SET_PROTOTYPE_METHOD(constructor, "meanStdDev", MeanStdDev);

	NODE_SET_PROTOTYPE_METHOD(constructor, "cvtColor", CvtColor);
	NODE_SET_PROTOTYPE_METHOD(constructor, "split", Split);
	NODE_SET_PROTOTYPE_METHOD(constructor, "merge", Merge);
	NODE_SET_PROTOTYPE_METHOD(constructor, "equalizeHist", EqualizeHist);

	NODE_SET_PROTOTYPE_METHOD(constructor, "floodFill", FloodFill);

	NODE_SET_PROTOTYPE_METHOD(constructor, "matchTemplate", MatchTemplate);
	NODE_SET_PROTOTYPE_METHOD(constructor, "minMaxLoc", MinMaxLoc);

	NODE_SET_PROTOTYPE_METHOD(constructor, "pushBack", PushBack);

	NODE_SET_PROTOTYPE_METHOD(constructor, "putText", PutText);

    NODE_SET_PROTOTYPE_METHOD(constructor, "getPerspectiveTransform", GetPerspectiveTransform);
    NODE_SET_PROTOTYPE_METHOD(constructor, "warpPerspective", WarpPerspective);

  NODE_SET_METHOD(constructor, "Zeros", Zeros);
  NODE_SET_METHOD(constructor, "Ones", Ones);
  NODE_SET_METHOD(constructor, "Eye", Eye);
=======
  Local<FunctionTemplate> ctor = NanNew<FunctionTemplate>(Matrix::New);
  NanAssignPersistent(constructor, ctor);
  ctor->InstanceTemplate()->SetInternalFieldCount(1);
  ctor->SetClassName(NanNew("Matrix"));

  // Prototype
	NODE_SET_PROTOTYPE_METHOD(ctor, "row", Row);
	NODE_SET_PROTOTYPE_METHOD(ctor, "col", Col);

	NODE_SET_PROTOTYPE_METHOD(ctor, "pixelRow", PixelRow);
	NODE_SET_PROTOTYPE_METHOD(ctor, "pixelCol", PixelCol);

	NODE_SET_PROTOTYPE_METHOD(ctor, "empty", Empty);
	NODE_SET_PROTOTYPE_METHOD(ctor, "get", Get);
	NODE_SET_PROTOTYPE_METHOD(ctor, "set", Set);
	NODE_SET_PROTOTYPE_METHOD(ctor, "pixel", Pixel);
	NODE_SET_PROTOTYPE_METHOD(ctor, "width", Width);
	NODE_SET_PROTOTYPE_METHOD(ctor, "height", Height);
	NODE_SET_PROTOTYPE_METHOD(ctor, "size", Size);
	NODE_SET_PROTOTYPE_METHOD(ctor, "clone", Clone);
	NODE_SET_PROTOTYPE_METHOD(ctor, "toBuffer", ToBuffer);
	NODE_SET_PROTOTYPE_METHOD(ctor, "toBufferAsync", ToBufferAsync);
	NODE_SET_PROTOTYPE_METHOD(ctor, "ellipse", Ellipse);
	NODE_SET_PROTOTYPE_METHOD(ctor, "rectangle", Rectangle);
	NODE_SET_PROTOTYPE_METHOD(ctor, "line", Line);
	NODE_SET_PROTOTYPE_METHOD(ctor, "save", Save);
	NODE_SET_PROTOTYPE_METHOD(ctor, "saveAsync", SaveAsync);
	NODE_SET_PROTOTYPE_METHOD(ctor, "resize", Resize);
	NODE_SET_PROTOTYPE_METHOD(ctor, "rotate", Rotate);
	NODE_SET_PROTOTYPE_METHOD(ctor, "copyTo", CopyTo);
	NODE_SET_PROTOTYPE_METHOD(ctor, "pyrDown", PyrDown);
	NODE_SET_PROTOTYPE_METHOD(ctor, "pyrUp", PyrUp);
	NODE_SET_PROTOTYPE_METHOD(ctor, "channels", Channels);

	NODE_SET_PROTOTYPE_METHOD(ctor, "convertGrayscale", ConvertGrayscale);
	NODE_SET_PROTOTYPE_METHOD(ctor, "convertHSVscale", ConvertHSVscale);
	NODE_SET_PROTOTYPE_METHOD(ctor, "gaussianBlur", GaussianBlur);
  NODE_SET_PROTOTYPE_METHOD(ctor, "medianBlur", MedianBlur);
  NODE_SET_PROTOTYPE_METHOD(ctor, "bilateralFilter", BilateralFilter);
	NODE_SET_PROTOTYPE_METHOD(ctor, "copy", Copy);
	NODE_SET_PROTOTYPE_METHOD(ctor, "flip", Flip);
	NODE_SET_PROTOTYPE_METHOD(ctor, "roi", ROI);
	NODE_SET_PROTOTYPE_METHOD(ctor, "ptr", Ptr);
	NODE_SET_PROTOTYPE_METHOD(ctor, "absDiff", AbsDiff);
	NODE_SET_PROTOTYPE_METHOD(ctor, "addWeighted", AddWeighted);
	NODE_SET_PROTOTYPE_METHOD(ctor, "bitwiseXor", BitwiseXor);
	NODE_SET_PROTOTYPE_METHOD(ctor, "bitwiseNot", BitwiseNot);
  NODE_SET_PROTOTYPE_METHOD(ctor, "bitwiseAnd", BitwiseAnd);
	NODE_SET_PROTOTYPE_METHOD(ctor, "countNonZero", CountNonZero);
	NODE_SET_PROTOTYPE_METHOD(ctor, "canny", Canny);
	NODE_SET_PROTOTYPE_METHOD(ctor, "dilate", Dilate);
	NODE_SET_PROTOTYPE_METHOD(ctor, "erode", Erode);

	NODE_SET_PROTOTYPE_METHOD(ctor, "findContours", FindContours);
	NODE_SET_PROTOTYPE_METHOD(ctor, "drawContour", DrawContour);
	NODE_SET_PROTOTYPE_METHOD(ctor, "drawAllContours", DrawAllContours);

	NODE_SET_PROTOTYPE_METHOD(ctor, "goodFeaturesToTrack", GoodFeaturesToTrack);
	NODE_SET_PROTOTYPE_METHOD(ctor, "houghLinesP", HoughLinesP);

	NODE_SET_PROTOTYPE_METHOD(ctor, "inRange", inRange);
	NODE_SET_PROTOTYPE_METHOD(ctor, "adjustROI", AdjustROI);
	NODE_SET_PROTOTYPE_METHOD(ctor, "locateROI", LocateROI);

	NODE_SET_PROTOTYPE_METHOD(ctor, "threshold", Threshold);
	NODE_SET_PROTOTYPE_METHOD(ctor, "adaptiveThreshold", AdaptiveThreshold);
	NODE_SET_PROTOTYPE_METHOD(ctor, "meanStdDev", MeanStdDev);

	NODE_SET_PROTOTYPE_METHOD(ctor, "cvtColor", CvtColor);
	NODE_SET_PROTOTYPE_METHOD(ctor, "split", Split);
	NODE_SET_PROTOTYPE_METHOD(ctor, "merge", Merge);
	NODE_SET_PROTOTYPE_METHOD(ctor, "equalizeHist", EqualizeHist);

	NODE_SET_PROTOTYPE_METHOD(ctor, "floodFill", FloodFill);

	NODE_SET_PROTOTYPE_METHOD(ctor, "matchTemplate", MatchTemplate);
	NODE_SET_PROTOTYPE_METHOD(ctor, "minMaxLoc", MinMaxLoc);

	NODE_SET_PROTOTYPE_METHOD(ctor, "pushBack", PushBack);

	NODE_SET_PROTOTYPE_METHOD(ctor, "putText", PutText);
    
  NODE_SET_PROTOTYPE_METHOD(ctor, "getPerspectiveTransform", GetPerspectiveTransform); 
  NODE_SET_PROTOTYPE_METHOD(ctor, "warpPerspective", WarpPerspective);

	NODE_SET_METHOD(ctor, "Eye", Eye);
>>>>>>> a42033ac

  NODE_SET_PROTOTYPE_METHOD(ctor, "copyWithMask", CopyWithMask);
  NODE_SET_PROTOTYPE_METHOD(ctor, "setWithMask", SetWithMask);
  NODE_SET_PROTOTYPE_METHOD(ctor, "meanWithMask", MeanWithMask);
  NODE_SET_PROTOTYPE_METHOD(ctor, "shift", Shift);

  target->Set(NanNew("Matrix"), ctor->GetFunction());
};

NAN_METHOD(Matrix::New) {
  NanScope();
	if (args.This()->InternalFieldCount() == 0)
    NanThrowTypeError("Cannot instantiate without new");

	Matrix *mat;

	if (args.Length() == 0){
		mat = new Matrix;
	} else if (args.Length() == 2 && args[0]->IsInt32() && args[1]->IsInt32()){
        mat = new Matrix(args[0]->IntegerValue(), args[1]->IntegerValue());
    } else if (args.Length() == 3 && args[0]->IsInt32() && args[1]->IsInt32() && args[2]->IsInt32()) {
        mat = new Matrix(args[0]->IntegerValue(), args[1]->IntegerValue(), args[2]->IntegerValue());
	} else if (args.Length() == 5) {
		Matrix *other = ObjectWrap::Unwrap<Matrix>(args[0]->ToObject());
		int x = args[1]->IntegerValue();
		int y = args[2]->IntegerValue();
		int w = args[3]->IntegerValue();
		int h = args[4]->IntegerValue();
		mat = new Matrix(other->mat, cv::Rect(x, y, w, h));
	}

	mat->Wrap(args.Holder());
  NanReturnValue(args.Holder());
}


Matrix::Matrix(): ObjectWrap() {
	mat = cv::Mat();
}


Matrix::Matrix(int rows, int cols): ObjectWrap() {
    mat = cv::Mat(rows, cols, CV_32FC3);
}

Matrix::Matrix(int rows, int cols, int type): ObjectWrap() {
    mat = cv::Mat(rows, cols, type);
}

Matrix::Matrix(cv::Mat m, cv::Rect roi): ObjectWrap() {
	mat = cv::Mat(m, roi);
}



NAN_METHOD(Matrix::Empty){
	SETUP_FUNCTION(Matrix)
  NanReturnValue(NanNew<Boolean>(self->mat.empty()));
}

double
Matrix::DblGet(cv::Mat mat, int i, int j){

  double val = 0;
  cv::Vec3b pix;
  unsigned int pint = 0;

  switch(mat.type()){
    case CV_32FC3:
      pix = mat.at<cv::Vec3b>(i, j);
      pint |= (uchar) pix.val[2];
      pint |= ((uchar) pix.val[1]) << 8;
      pint |= ((uchar) pix.val[0]) << 16;
      val = (double) pint;
      break;

    case CV_64FC1:
      val = mat.at<double>(i, j);
      break;

    default:
	    val = mat.at<double>(i,j);
      break;
  }

  return val;
}


NAN_METHOD(Matrix::Pixel){
	SETUP_FUNCTION(Matrix)

	int y = args[0]->IntegerValue();
	int x = args[1]->IntegerValue();

	//cv::Scalar scal = self->mat.at<uchar>(y, x);


	if(args.Length() == 3){

		Local<Object> objColor = args[2]->ToObject();

<<<<<<< HEAD
		if(self->mat.channels() == 3){
			self->mat.at<cv::Vec3b>(y, x)[0] =  (uchar) objColor->Get(0)->IntegerValue();
			self->mat.at<cv::Vec3b>(y, x)[1] =  (uchar) objColor->Get(1)->IntegerValue();
			self->mat.at<cv::Vec3b>(y, x)[2] =  (uchar) objColor->Get(2)->IntegerValue();
		}
		else if(self->mat.channels() == 1)
			self->mat.at<uchar>(y,x) = (uchar) objColor->Get(0)->IntegerValue();

		return scope.Close(args[2]->ToObject());
	}else{

		if(self->mat.channels() == 3){
			cv::Vec3b intensity = self->mat.at<cv::Vec3b>(y, x);

			v8::Local<v8::Array> arr = v8::Array::New(3);
			arr->Set(0, Number::New( intensity[0] ));
			arr->Set(1, Number::New( intensity[1] ));
			arr->Set(2, Number::New( intensity[2] ));
			return scope.Close(arr);
		}
		else if(self->mat.channels() == 1){

			uchar intensity = self->mat.at<uchar>(y, x);
			return scope.Close(Number::New(intensity));
=======
		self->mat.at<cv::Vec3b>(y, x)[0] =  (uchar) objColor->Get(0)->IntegerValue();
		self->mat.at<cv::Vec3b>(y, x)[1] =  (uchar) objColor->Get(1)->IntegerValue();
		self->mat.at<cv::Vec3b>(y, x)[2] =  (uchar) objColor->Get(2)->IntegerValue();
    NanReturnValue( args[2]->ToObject() );
>>>>>>> a42033ac

		}
	}
  else{
		cv::Vec3b intensity = self->mat.at<cv::Vec3b>(y, x);

		v8::Local<v8::Array> arr = NanNew<Array>(3);
		arr->Set(0, NanNew<Number>( intensity[0] ));
		arr->Set(1, NanNew<Number>( intensity[1] ));
		arr->Set(2, NanNew<Number>( intensity[2] ));
    NanReturnValue( arr );
	}
  NanReturnUndefined();
	//double val = Matrix::DblGet(t, i, j);
	//NanReturnValue(NanNew<Number>(val));
}

NAN_METHOD(Matrix::Get){
	SETUP_FUNCTION(Matrix)

	int i = args[0]->IntegerValue();
	int j = args[1]->IntegerValue();

  double val = Matrix::DblGet(self->mat, i, j);
  NanReturnValue( NanNew<Number>(val) );
}


NAN_METHOD(Matrix::Set){
	SETUP_FUNCTION(Matrix)

	int i = args[0]->IntegerValue();
	int j = args[1]->IntegerValue();
	double val = args[2]->NumberValue();
  int vint = 0;

	if(args.Length() == 4) {
		self->mat.at<cv::Vec3b>(i,j)[args[3]->NumberValue()] = val;

	} else if(args.Length() == 3) {
    switch(self->mat.type()){

      case CV_32FC3:
        vint = static_cast<unsigned int>(val + 0.5);
		    self->mat.at<cv::Vec3b>(i,j)[0] = (uchar) (vint >> 16) & 0xff;
		    self->mat.at<cv::Vec3b>(i,j)[1] = (uchar) (vint >> 8) & 0xff;
		    self->mat.at<cv::Vec3b>(i,j)[2] = (uchar) (vint) & 0xff;
        //printf("!!!i %x, %x, %x", (vint >> 16) & 0xff, (vint >> 8) & 0xff, (vint) & 0xff);

        break;

      default:
        self->mat.at<double>(i,j) = val;
    }


  } else {
      NanThrowTypeError( "Invalid number of arguments" );
  }
  
	NanReturnUndefined();
}

NAN_METHOD(Matrix::Size){
	SETUP_FUNCTION(Matrix)

	v8::Local<v8::Array> arr = NanNew<Array>(2);
	arr->Set(0, NanNew<Number>(self->mat.size().height));
	arr->Set(1, NanNew<Number>(self->mat.size().width));

	NanReturnValue(arr);
}


NAN_METHOD(Matrix::Clone){
	SETUP_FUNCTION(Matrix)
  
  Local<Object> im_h = NanNew(Matrix::constructor)->GetFunction()->NewInstance();
  
  Matrix *m = ObjectWrap::Unwrap<Matrix>(im_h);
  m->mat = self->mat.clone();

  NanReturnValue(im_h);
}

Handle<Value>
Matrix::Crop(const Arguments& args){

	SETUP_FUNCTION(Matrix)

  	if ((args.Length() == 4) && (args[0]->IsNumber()) && (args[1]->IsNumber()) && (args[2]->IsNumber()) && (args[3]->IsNumber())){

  		int x = args[0]->IntegerValue();
  		int y = args[1]->IntegerValue();
  		int width = args[2]->IntegerValue();
  		int height = args[3]->IntegerValue();

		cv::Rect roi(x, y, width, height);

		Local<Object> im_h = Matrix::constructor->GetFunction()->NewInstance();
		Matrix *m = ObjectWrap::Unwrap<Matrix>(im_h);
		m->mat = self->mat(roi);

		return scope.Close(im_h);
	}
	else{
		return scope.Close(v8::String::New("Insufficient or wrong arguments"));
	}
}

NAN_METHOD(Matrix::Row){
	SETUP_FUNCTION(Matrix)

	int width = self->mat.size().width;
	int y = args[0]->IntegerValue();
	v8::Local<v8::Array> arr = NanNew<Array>(width);

	for (int x=0; x<width; x++){
		double v = Matrix::DblGet(self->mat, y, x);
		arr->Set(x, NanNew<Number>(v));
	}

	NanReturnValue(arr);
}


NAN_METHOD(Matrix::PixelRow){
	SETUP_FUNCTION(Matrix)

	int width = self->mat.size().width;
	int y = args[0]->IntegerValue();
	v8::Local<v8::Array> arr = NanNew<Array>(width * 3);

	for (int x=0; x<width; x++){
		cv::Vec3b pixel = self->mat.at<cv::Vec3b>(y, x);
		int offset = x * 3;
		arr->Set(offset    , NanNew<Number>((double)pixel.val[0]));
		arr->Set(offset + 1, NanNew<Number>((double)pixel.val[1]));
		arr->Set(offset + 2, NanNew<Number>((double)pixel.val[2]));
  }

	NanReturnValue(arr);
}


NAN_METHOD(Matrix::Col){
  SETUP_FUNCTION(Matrix)

  int height = self->mat.size().height;
  int x = args[0]->IntegerValue();
  v8::Local<v8::Array> arr = NanNew<Array>(height);

  for (int y=0; y<height; y++){
    double v = Matrix::DblGet(self->mat, y, x);
    arr->Set(y, NanNew<Number>(v));
  }
  NanReturnValue(arr);
}


NAN_METHOD(Matrix::PixelCol){
  SETUP_FUNCTION(Matrix)

  int height = self->mat.size().height;
  int x = args[0]->IntegerValue();
  v8::Local<v8::Array> arr = NanNew<Array>(height * 3);

  for (int y=0; y<height; y++){
    cv::Vec3b pixel = self->mat.at<cv::Vec3b>(y, x);
    int offset = y * 3;
    arr->Set(offset    , NanNew<Number>((double)pixel.val[0]));
    arr->Set(offset + 1, NanNew<Number>((double)pixel.val[1]));
    arr->Set(offset + 2, NanNew<Number>((double)pixel.val[2]));
  }
  NanReturnValue(arr);
}


NAN_METHOD(Matrix::Width){
	SETUP_FUNCTION(Matrix)

	NanReturnValue(NanNew<Number>(self->mat.size().width));
}

NAN_METHOD(Matrix::Height){
	SETUP_FUNCTION(Matrix)

	NanReturnValue(NanNew<Number>(self->mat.size().height));
}

NAN_METHOD(Matrix::Channels){
	 SETUP_FUNCTION(Matrix)

	NanReturnValue(NanNew<Number>(self->mat.channels()));
}


NAN_METHOD(Matrix::ToBuffer){
	SETUP_FUNCTION(Matrix)

    if ((args.Length() > 0) && (args[0]->IsFunction())) {
        return Matrix::ToBufferAsync(args);
    }

    // SergeMv changes
    // img.toBuffer({ext: ".png", pngCompression: 9}); // default png compression is 3
    // img.toBuffer({ext: ".jpg", jpegQuality: 80});
    // img.toBuffer(); // creates Jpeg with quality of 95 (Opencv default quality)
    // via the ext you can do other image formats too (like tiff), see
    // http://docs.opencv.org/modules/highgui/doc/reading_and_writing_images_and_video.html#imencode
    //---------------------------
    // Provide default value
    const char *ext = ".jpg";
    std::vector<int> params;
    // See if the options argument is passed
    if ((args.Length() > 0) && (args[0]->IsObject())) {
        // Get this options argument
        v8::Handle<v8::Object> options = v8::Handle<v8::Object>::Cast(args[0]);
        // If the extension (image format) is provided
        if (options->Has(NanNew<String>("ext"))) {
            v8::String::Utf8Value str ( options->Get(NanNew<String>("ext"))->ToString() );
            std::string str2 = std::string(*str);
            ext = (const char *) str2.c_str();
        }
        if (options->Has(NanNew<String>("jpegQuality"))) {
            int compression = options->Get(NanNew<String>("jpegQuality"))->IntegerValue();
            params.push_back(CV_IMWRITE_JPEG_QUALITY);
            params.push_back(compression);
        }
        if (options->Has(NanNew<String>("pngCompression"))) {
            int compression = options->Get(NanNew<String>("pngCompression"))->IntegerValue();
            params.push_back(CV_IMWRITE_PNG_COMPRESSION);
            params.push_back(compression);
        }
    }
    //---------------------------

	std::vector<uchar> vec(0);


	cv::imencode(ext, self->mat, vec, params);

  Local<Object> buf = NanNewBufferHandle(vec.size());
  uchar* data = (uchar*) Buffer::Data(buf);
  memcpy(data, &vec[0], vec.size());
  
	v8::Local<v8::Object> globalObj = NanGetCurrentContext()->Global();
	v8::Local<v8::Function> bufferConstructor = v8::Local<v8::Function>::Cast(globalObj->Get(NanNew<String>("Buffer")));
	v8::Handle<v8::Value> constructorArgs[3] = {buf, NanNew<v8::Integer>(vec.size()), NanNew<v8::Integer>(0)};
	v8::Local<v8::Object> actualBuffer = bufferConstructor->NewInstance(3, constructorArgs);

	NanReturnValue(actualBuffer);
}



class AsyncToBufferWorker : public NanAsyncWorker {
 public:
  AsyncToBufferWorker(NanCallback *callback, Matrix* matrix, string ext, vector<int> params )
    : NanAsyncWorker(callback), matrix(matrix), ext(ext), params(params) {}
  ~AsyncToBufferWorker() {}

  void Execute () {
    std::vector<uchar> vec(0);
    
	  //std::vector<int> params(0);//CV_IMWRITE_JPEG_QUALITY 90

	  cv::imencode(ext, this->matrix->mat, vec, this->params);
    
    res = vec;
  }

  void HandleOKCallback () {
    NanScope();
    
    Local<Object> buf = NanNewBufferHandle(res.size());
    uchar* data = (uchar*) Buffer::Data(buf);
    memcpy(data, &res[0], res.size());
  
	  v8::Local<v8::Object> globalObj = NanGetCurrentContext()->Global();
	  v8::Local<v8::Function> bufferConstructor = v8::Local<v8::Function>::Cast(globalObj->Get(NanNew<String>("Buffer")));
	  v8::Handle<v8::Value> constructorArgs[3] = {buf, NanNew<v8::Integer>(res.size()), NanNew<v8::Integer>(0)};
	  v8::Local<v8::Object> actualBuffer = bufferConstructor->NewInstance(3, constructorArgs);


    Local<Value> argv[] = {
        NanNull()
      , actualBuffer
    };
    
    TryCatch try_catch;
    callback->Call(2, argv);
    if (try_catch.HasCaught()) {
      FatalException(try_catch);
    }
    
  }

 private:
  Matrix* matrix;
  std::string ext;
  std::vector<int> params;
  std::vector<uchar>  res;
};


NAN_METHOD(Matrix::ToBufferAsync){
	SETUP_FUNCTION(Matrix)

  REQ_FUN_ARG(0, cb);

  std::string ext = std::string(".jpg");
  std::vector<int> params;
  
  // See if the options argument is passed
  if ((args.Length() > 1) && (args[1]->IsObject())) {
      // Get this options argument
      v8::Handle<v8::Object> options = v8::Handle<v8::Object>::Cast(args[1]);
      // If the extension (image format) is provided
      if (options->Has(NanNew<String>("ext"))) {
          v8::String::Utf8Value str ( options->Get(NanNew<String>("ext"))->ToString() );
          std::string str2 = std::string(*str);
          ext = str2;
      }
      if (options->Has(NanNew<String>("jpegQuality"))) {
          int compression = options->Get(NanNew<String>("jpegQuality"))->IntegerValue();
          params.push_back(CV_IMWRITE_JPEG_QUALITY);
          params.push_back(compression);
      }
<<<<<<< HEAD
      if (options->Has(v8::String::New("pngCompression"))) {
          int compression = options->Get(v8::String::New("pngCompression"))->IntegerValue();
          baton->params.push_back(CV_IMWRITE_PNG_COMPRESSION);
          baton->params.push_back(compression);
      }
=======
      if (options->Has(NanNew<String>("pngCompression"))) {
          int compression = options->Get(NanNew<String>("pngCompression"))->IntegerValue();
          params.push_back(CV_IMWRITE_PNG_COMPRESSION);
          params.push_back(compression);
      }        
>>>>>>> a42033ac
  }

  
  NanCallback *callback = new NanCallback(cb.As<Function>());

  NanAsyncQueueWorker(new AsyncToBufferWorker(callback, self, ext, params));
  
  NanReturnUndefined();
}


NAN_METHOD(Matrix::Ellipse){
	SETUP_FUNCTION(Matrix)

	int x = 0;
	int y = 0;
	int width = 0;
	int height = 0;
	cv::Scalar color(0, 0, 255);
	int thickness = 1;
	double angle = 0;
	double startAngle = 0;
	double endAngle = 360;
	int lineType = 8;
	int shift = 0;

	if(args[0]->IsObject()) {
		v8::Handle<v8::Object> options = v8::Handle<v8::Object>::Cast(args[0]);
		if (options->Has(NanNew<String>("center"))) {
		  Local<Object> center = options->Get(NanNew<String>("center"))->ToObject();
		  x = center->Get(NanNew<String>("x"))->Uint32Value();
		  y = center->Get(NanNew<String>("y"))->Uint32Value();
		}
		if (options->Has(NanNew<String>("axes"))) {
		  Local<Object> axes = options->Get(NanNew<String>("axes"))->ToObject();
		  width = axes->Get(NanNew<String>("width"))->Uint32Value();
		  height = axes->Get(NanNew<String>("height"))->Uint32Value();
		}
		if (options->Has(NanNew<String>("thickness"))) {
			thickness = options->Get(NanNew<String>("thickness"))->Uint32Value();
		}
		if (options->Has(NanNew<String>("angle"))) {
			angle = options->Get(NanNew<String>("angle"))->NumberValue();
		}
		if (options->Has(NanNew<String>("startAngle"))) {
			startAngle = options->Get(NanNew<String>("startAngle"))->NumberValue();
		}
		if (options->Has(NanNew<String>("endAngle"))) {
			endAngle = options->Get(NanNew<String>("endAngle"))->NumberValue();
		}
		if (options->Has(NanNew<String>("lineType"))) {
			lineType = options->Get(NanNew<String>("lineType"))->Uint32Value();
		}
		if (options->Has(NanNew<String>("shift"))) {
			shift = options->Get(NanNew<String>("shift"))->Uint32Value();
		}
		if (options->Has(NanNew<String>("color"))) {
			Local<Object> objColor = options->Get(NanNew<String>("color"))->ToObject();
			color = setColor(objColor);
		}
	} else {
		x = args[0]->Uint32Value();
		y = args[1]->Uint32Value();
		width = args[2]->Uint32Value();
		height = args[3]->Uint32Value();

		if(args[4]->IsArray()) {
			Local<Object> objColor = args[4]->ToObject();
			color = setColor(objColor);
		}

		if(args[5]->IntegerValue())
			thickness = args[5]->IntegerValue();
	}

	cv::ellipse(self->mat, cv::Point(x, y), cv::Size(width, height), angle, startAngle, endAngle, color, thickness, lineType, shift);
	NanReturnNull();
}



NAN_METHOD(Matrix::Rectangle) {
	SETUP_FUNCTION(Matrix)


	if(args[0]->IsArray() && args[1]->IsArray()) {
		Local<Object> xy = args[0]->ToObject();
		Local<Object> width_height = args[1]->ToObject();

		cv::Scalar color(0, 0, 255);

		if(args[2]->IsArray()) {
			Local<Object> objColor = args[2]->ToObject();
			color = setColor(objColor);
		}

		int x = xy->Get(0)->IntegerValue();
		int y = xy->Get(1)->IntegerValue();

		int width = width_height->Get(0)->IntegerValue();
		int height = width_height->Get(1)->IntegerValue();

		int thickness = 1;

		if(args[3]->IntegerValue())
			thickness = args[3]->IntegerValue();

		cv::rectangle(self->mat, cv::Point(x, y), cv::Point(x+width, y+height), color, thickness);
	}

	NanReturnNull();
}

NAN_METHOD(Matrix::Line) {
	SETUP_FUNCTION(Matrix)


	if(args[0]->IsArray() && args[1]->IsArray()) {
		Local<Object> xy1 = args[0]->ToObject();
		Local<Object> xy2 = args[1]->ToObject();

		cv::Scalar color(0, 0, 255);

		if(args[2]->IsArray()) {
			Local<Object> objColor = args[2]->ToObject();
			color = setColor(objColor);
		}

		int x1 = xy1->Get(0)->IntegerValue();
		int y1 = xy1->Get(1)->IntegerValue();

		int x2 = xy2->Get(0)->IntegerValue();
		int y2 = xy2->Get(1)->IntegerValue();

		int thickness = 1;

		if(args[3]->IntegerValue())
			thickness = args[3]->IntegerValue();

		cv::line(self->mat, cv::Point(x1, y1), cv::Point(x2, y2), color, thickness);
	}

	NanReturnNull();
}


NAN_METHOD(Matrix::Save) {
  SETUP_FUNCTION(Matrix)

  if (args.Length() > 1) {
    return SaveAsync(args);
  }

  if (!args[0]->IsString())
    NanThrowTypeError("filename required");

  NanAsciiString filename(args[0]);
  int res = cv::imwrite(*filename, self->mat);
  NanReturnValue(NanNew<Number>(res));
}


//All this is for async save, see here for nan example: https://github.com/rvagg/nan/blob/c579ae858ae3208d7e702e8400042ba9d48fa64b/examples/async_pi_estimate/async.cc
class AsyncSaveWorker : public NanAsyncWorker {
 public:
  AsyncSaveWorker(NanCallback *callback, Matrix* matrix, char* filename)
    : NanAsyncWorker(callback), matrix(matrix), filename(filename) {}
  ~AsyncSaveWorker() {}

  // Executed inside the worker-thread.
  // It is not safe to access V8, or V8 data structures
  // here, so everything we need for input and output
  // should go on `this`.
  void Execute () {
    res = cv::imwrite(this->filename, this->matrix->mat);
  }

  // Executed when the async work is complete
  // this function will be run inside the main event loop
  // so it is safe to use V8 again
  void HandleOKCallback () {
    NanScope();

    Local<Value> argv[] = {
        NanNull()
      , NanNew<Number>(res)
    };
    
    TryCatch try_catch;
    callback->Call(2, argv);
    if (try_catch.HasCaught()) {
      FatalException(try_catch);
    }
  }

 private:
  Matrix* matrix;
  char* filename;
  int  res;
};



NAN_METHOD(Matrix::SaveAsync){
  SETUP_FUNCTION(Matrix)

  if (!args[0]->IsString())
    NanThrowTypeError("filename required");

  NanAsciiString filename(args[0]);

  REQ_FUN_ARG(1, cb);
  
  NanCallback *callback = new NanCallback(cb.As<Function>());
  NanAsyncQueueWorker(new AsyncSaveWorker(callback, self, *filename));

  NanReturnUndefined();
}

Handle<Value>
Matrix::Zeros(const v8::Arguments& args){
  HandleScope scope;

  int w = args[0]->Uint32Value();
  int h = args[1]->Uint32Value();
  int type = (args.Length() > 2) ? args[2]->IntegerValue() : CV_64FC1;

  Local<Object> im_h = Matrix::constructor->GetFunction()->NewInstance();
  Matrix *img = ObjectWrap::Unwrap<Matrix>(im_h);
  cv::Mat mat = cv::Mat::zeros(w, h, type);

  img->mat = mat;
  return scope.Close(im_h);
}

Handle<Value>
Matrix::Ones(const v8::Arguments& args){
  HandleScope scope;

  int w = args[0]->Uint32Value();
  int h = args[1]->Uint32Value();
  int type = (args.Length() > 2) ? args[2]->IntegerValue() : CV_64FC1;

  Local<Object> im_h = Matrix::constructor->GetFunction()->NewInstance();
  Matrix *img = ObjectWrap::Unwrap<Matrix>(im_h);
  cv::Mat mat = cv::Mat::ones(w, h, type);

  img->mat = mat;
  return scope.Close(im_h);
}

NAN_METHOD(Matrix::Eye){
	NanScope();

	int w = args[0]->Uint32Value();
	int h = args[1]->Uint32Value();
  int type = (args.Length() > 2) ? args[2]->IntegerValue() : CV_64FC1;

	Local<Object> im_h = NanNew(Matrix::constructor)->GetFunction()->NewInstance();
	Matrix *img = ObjectWrap::Unwrap<Matrix>(im_h);
	cv::Mat mat = cv::Mat::eye(w, h, type);

	img->mat = mat;
	NanReturnValue(im_h);
}

<<<<<<< HEAD
Handle<Value>
Matrix::ConvertGrayscale(const v8::Arguments& args) {
	HandleScope scope;
=======

NAN_METHOD(Matrix::ConvertGrayscale) {
	NanScope();
>>>>>>> a42033ac

	Matrix *self = ObjectWrap::Unwrap<Matrix>(args.This());
	if(self->mat.channels() != 3)
		NanThrowError("Image is no 3-channel");

	cv::Mat gray;

	cv::cvtColor(self->mat, gray, CV_BGR2GRAY);
	gray.copyTo(self->mat);


	NanReturnNull();
}


NAN_METHOD(Matrix::ConvertHSVscale) {
    NanScope();

    Matrix *self = ObjectWrap::Unwrap<Matrix>(args.This());
    if(self->mat.channels() != 3)
        NanThrowError("Image is no 3-channel");

    cv::Mat hsv;

    cv::cvtColor(self->mat, hsv, CV_BGR2HSV);
    hsv.copyTo(self->mat);

    NanReturnNull();
}


NAN_METHOD(Matrix::GaussianBlur) {
	NanScope();
    cv::Size ksize;
	  cv::Mat blurred;

    Matrix *self = ObjectWrap::Unwrap<Matrix>(args.This());

    if (args.Length() < 1) {
        ksize = cv::Size(5, 5);
    }
    else {
        if(!args[0]->IsArray()) {
            NanThrowTypeError("'ksize' argument must be a 2 double array");
        }
        Local<Object> array = args[0]->ToObject();
        // TODO: Length check
        Local<Value> x = array->Get(0);
        Local<Value> y = array->Get(1);
        if(!x->IsNumber() || !y->IsNumber()) {
            NanThrowTypeError("'ksize' argument must be a 2 double array");
        }
        ksize = cv::Size(x->NumberValue(), y->NumberValue());
    }

	cv::GaussianBlur(self->mat, blurred, ksize, 0);
	blurred.copyTo(self->mat);

	NanReturnNull();
}


NAN_METHOD(Matrix::MedianBlur) {
  NanScope();
  cv::Mat blurred;
  int ksize = 3;
  Matrix *self = ObjectWrap::Unwrap<Matrix>(args.This());

  if (args[0]->IsNumber()) {
    ksize = args[0]->IntegerValue();
    if ((ksize % 2) == 0) {
      NanThrowTypeError("'ksize' argument must be a positive odd integer");
    }
  } else {
    NanThrowTypeError("'ksize' argument must be a positive odd integer");
  }

  cv::medianBlur(self->mat, blurred, ksize);
  blurred.copyTo(self->mat);

  NanReturnNull();
}


NAN_METHOD(Matrix::BilateralFilter) {
  NanScope();
  cv::Mat filtered;
  int d = 15;
  double sigmaColor = 80;
  double sigmaSpace = 80;
  int borderType = cv::BORDER_DEFAULT;

  Matrix *self = ObjectWrap::Unwrap<Matrix>(args.This());

  if (args.Length() != 0) {
    if (args.Length() < 3 || args.Length() > 4) {
      NanThrowTypeError("BilateralFilter takes 0, 3, or 4 arguments");
    } else {
      d = args[0]->IntegerValue();
      sigmaColor = args[1]->NumberValue();
      sigmaSpace = args[2]->NumberValue();
      if (args.Length() == 4) {
        borderType = args[3]->IntegerValue();
      }
    }
  }

  cv::bilateralFilter(self->mat, filtered, d, sigmaColor, sigmaSpace, borderType);
  filtered.copyTo(self->mat);

  NanReturnNull();
}


NAN_METHOD(Matrix::Copy) {
	NanScope();

	Matrix *self = ObjectWrap::Unwrap<Matrix>(args.This());

  Local<Object> img_to_return = NanNew(Matrix::constructor)->GetFunction()->NewInstance();
	Matrix *img = ObjectWrap::Unwrap<Matrix>(img_to_return);
	self->mat.copyTo(img->mat);

	NanReturnValue(img_to_return);
}


NAN_METHOD(Matrix::Flip) {
	NanScope();

	Matrix *self = ObjectWrap::Unwrap<Matrix>(args.This());

	if ( args.Length() < 1 || !args[0]->IsInt32() ) {
		NanThrowTypeError("Flip requires an integer flipCode argument (0 = X axis, positive = Y axis, negative = both axis)");
	}

	int flipCode = args[0]->ToInt32()->Value();

  Local<Object> img_to_return = NanNew(Matrix::constructor)->GetFunction()->NewInstance();
	Matrix *img = ObjectWrap::Unwrap<Matrix>(img_to_return);
	cv::flip(self->mat, img->mat, flipCode);

	NanReturnValue(img_to_return);
}


NAN_METHOD(Matrix::ROI) {
	NanScope();

	Matrix *self = ObjectWrap::Unwrap<Matrix>(args.This());

	if ( args.Length() != 4 ) {
		NanThrowTypeError("ROI requires x,y,w,h arguments");
	}

	// although it's an image to return, it is in fact a pointer to ROI of parent matrix
  Local<Object> img_to_return = NanNew(Matrix::constructor)->GetFunction()->NewInstance();
	Matrix *img = ObjectWrap::Unwrap<Matrix>(img_to_return);

	int x = args[0]->IntegerValue();
	int y = args[1]->IntegerValue();
	int w = args[2]->IntegerValue();
	int h = args[3]->IntegerValue();

	cv::Mat roi(self->mat, cv::Rect(x,y,w,h));
	img->mat = roi;

	NanReturnValue(img_to_return);
}


NAN_METHOD(Matrix::Ptr) {
	NanScope();
	Matrix *self = ObjectWrap::Unwrap<Matrix>(args.This());
	int line = args[0]->Uint32Value();

	char* data = self->mat.ptr<char>(line);
	//uchar* data = self->mat.data;

/*
  char *mydata = "Random raw data\0";
*/
  Local<Object> return_buffer = NanNewBufferHandle((char*)data, self->mat.step);
  NanReturnValue( return_buffer );
//  NanReturnUndefined();
}
NAN_METHOD(Matrix::AbsDiff) {
	NanScope();

	Matrix *self = ObjectWrap::Unwrap<Matrix>(args.This());

	Matrix *src1 = ObjectWrap::Unwrap<Matrix>(args[0]->ToObject());
	Matrix *src2 = ObjectWrap::Unwrap<Matrix>(args[1]->ToObject());

	cv::absdiff(src1->mat, src2->mat, self->mat);

	NanReturnNull();
}

NAN_METHOD(Matrix::AddWeighted) {
	NanScope();

	Matrix *self = ObjectWrap::Unwrap<Matrix>(args.This());

	Matrix *src1 = ObjectWrap::Unwrap<Matrix>(args[0]->ToObject());
	Matrix *src2 = ObjectWrap::Unwrap<Matrix>(args[2]->ToObject());

	float alpha = args[1]->NumberValue();
	float beta = args[3]->NumberValue();
	int gamma = 0;

	cv::addWeighted(src1->mat, alpha, src2->mat, beta, gamma, self->mat);


	NanReturnNull();
}

NAN_METHOD(Matrix::BitwiseXor) {
	NanScope();

	Matrix *self = ObjectWrap::Unwrap<Matrix>(args.This());

	Matrix *src1 = ObjectWrap::Unwrap<Matrix>(args[0]->ToObject());
	Matrix *src2 = ObjectWrap::Unwrap<Matrix>(args[1]->ToObject());

	cv::bitwise_xor(src1->mat, src2->mat, self->mat);

	NanReturnNull();
}

NAN_METHOD(Matrix::BitwiseNot) {
    NanScope();

    Matrix *self = ObjectWrap::Unwrap<Matrix>(args.This());

    Matrix *dst = ObjectWrap::Unwrap<Matrix>(args[0]->ToObject());

    cv::bitwise_not(self->mat, dst->mat);

    NanReturnNull();
}

NAN_METHOD(Matrix::BitwiseAnd) {
    NanScope();

    Matrix *self = ObjectWrap::Unwrap<Matrix>(args.This());

    Matrix *src1 = ObjectWrap::Unwrap<Matrix>(args[0]->ToObject());
    Matrix *src2 = ObjectWrap::Unwrap<Matrix>(args[1]->ToObject());

    cv::bitwise_and(src1->mat, src2->mat, self->mat);

    NanReturnNull();
}

NAN_METHOD(Matrix::CountNonZero) {
	NanScope();

	Matrix *self = ObjectWrap::Unwrap<Matrix>(args.This());

	double count = (double)cv::countNonZero(self->mat);
	NanReturnValue(NanNew<Number>(count));
}

/*NAN_METHOD(Matrix::Split) {
	NanScope();

	//Matrix *self = ObjectWrap::Unwrap<Matrix>(args.This());

	NanReturnNull();
}*/


NAN_METHOD(Matrix::Canny) {
	NanScope();

	Matrix *self = ObjectWrap::Unwrap<Matrix>(args.This());
	int lowThresh = args[0]->NumberValue();
	int highThresh = args[1]->NumberValue();

	cv::Canny(self->mat, self->mat, lowThresh, highThresh);

	NanReturnNull();
}


NAN_METHOD(Matrix::Dilate) {
	NanScope();

	Matrix *self = ObjectWrap::Unwrap<Matrix>(args.This());
	int niters = args[0]->NumberValue();

	cv::dilate(self->mat, self->mat, cv::Mat(), cv::Point(-1, -1), niters);

	NanReturnNull();
}

NAN_METHOD(Matrix::Erode) {
    NanScope();

    Matrix *self = ObjectWrap::Unwrap<Matrix>(args.This());
    int niters = args[0]->NumberValue();

    cv::erode(self->mat, self->mat, cv::Mat(), cv::Point(-1, -1), niters);

    NanReturnNull();
}

<<<<<<< HEAD
Handle<Value>
Matrix::FindContours(const v8::Arguments& args) {
  SETUP_FUNCTION(Matrix)
=======

NAN_METHOD(Matrix::FindContours) {
	NanScope();
>>>>>>> a42033ac

  int mode = CV_RETR_LIST;
  int chain = CV_CHAIN_APPROX_SIMPLE;

  if (args.Length() > 0) {
    if (args[0]->IsNumber()) mode = args[0]->IntegerValue();
  }

<<<<<<< HEAD
  if (args.Length() > 1) {
    if (args[1]->IsNumber()) chain = args[1]->IntegerValue();
  }
=======
	Local<Object> conts_to_return= NanNew(Contour::constructor)->GetFunction()->NewInstance();
	Contour *contours = ObjectWrap::Unwrap<Contour>(conts_to_return);
>>>>>>> a42033ac

    Local<Object> conts_to_return = Contour::constructor->GetFunction()->NewInstance();
    Contour *contours = ObjectWrap::Unwrap<Contour>(conts_to_return);

<<<<<<< HEAD
    cv::findContours(self->mat, contours->contours, contours->hierarchy, mode, chain);
=======
	NanReturnValue(conts_to_return);
>>>>>>> a42033ac

    return scope.Close(conts_to_return);
}

<<<<<<< HEAD
Handle<Value>
Matrix::DrawContour(const v8::Arguments& args) {
	HandleScope scope;
=======

NAN_METHOD(Matrix::DrawContour) {
	NanScope();
>>>>>>> a42033ac

	Matrix *self = ObjectWrap::Unwrap<Matrix>(args.This());
	Contour *cont = ObjectWrap::Unwrap<Contour>(args[0]->ToObject());
	int pos = args[1]->NumberValue();

	cv::Scalar color(0, 0, 255);

	if(args[2]->IsArray()) {
		Local<Object> objColor = args[2]->ToObject();
		color = setColor(objColor);
	}

    int thickness = args.Length() < 4 ? 1 : args[3]->NumberValue();

    cv::drawContours(self->mat, cont->contours, pos, color, thickness);

	NanReturnUndefined();
}


NAN_METHOD(Matrix::DrawAllContours) {
	NanScope();

	Matrix *self = ObjectWrap::Unwrap<Matrix>(args.This());
	Contour *cont = ObjectWrap::Unwrap<Contour>(args[0]->ToObject());

	cv::Scalar color(0, 0, 255);

	if(args[1]->IsArray()) {
		Local<Object> objColor = args[1]->ToObject();
		color = setColor(objColor);
	}

    int thickness = args.Length() < 3 ? 1 : args[2]->NumberValue();

    cv::drawContours(self->mat, cont->contours, -1, color, thickness);


	NanReturnUndefined();
}


NAN_METHOD(Matrix::GoodFeaturesToTrack) {
	NanScope();

	Matrix *self = ObjectWrap::Unwrap<Matrix>(args.This());
  std::vector<cv::Point2f> corners;

  cv::Mat gray;

	cvtColor(self->mat, gray, CV_BGR2GRAY);
  equalizeHist(gray, gray);

  cv::goodFeaturesToTrack(gray, corners, 500, 0.01, 10);

  v8::Local<v8::Array> arr = NanNew<Array>(corners.size());


  for (unsigned int i=0; i<corners.size(); i++){
    v8::Local<v8::Array> pt = NanNew<Array>(2);
    pt->Set(0, NanNew<Number>((double) corners[i].x));
    pt->Set(1, NanNew<Number>((double) corners[i].y));
    arr->Set(i, pt);
  }

  NanReturnValue(arr);

}


NAN_METHOD(Matrix::HoughLinesP) {
	NanScope();

	Matrix *self = ObjectWrap::Unwrap<Matrix>(args.This());
  double rho = args.Length() < 1 ? 1 : args[0]->NumberValue();
  double theta = args.Length() < 2 ? CV_PI/180 : args[1]->NumberValue();
  int threshold = args.Length() < 3 ? 80 : args[2]->Uint32Value();
  double minLineLength = args.Length() < 4 ? 30 : args[3]->NumberValue();
  double maxLineGap = args.Length() < 5 ? 10 : args[4]->NumberValue();
  std::vector<cv::Vec4i> lines;

  cv::Mat gray;


  equalizeHist(self->mat, gray);
 // cv::Canny(gray, gray, 50, 200, 3);
  cv::HoughLinesP(gray, lines, rho, theta, threshold, minLineLength, maxLineGap);

  v8::Local<v8::Array> arr = NanNew<Array>(lines.size());


  for (unsigned int i=0; i<lines.size(); i++){
    v8::Local<v8::Array> pt = NanNew<Array>(4);
    pt->Set(0, NanNew<Number>((double) lines[i][0]));
    pt->Set(1, NanNew<Number>((double) lines[i][1]));
    pt->Set(2, NanNew<Number>((double) lines[i][2]));
    pt->Set(3, NanNew<Number>((double) lines[i][3]));
    arr->Set(i, pt);
  }

  NanReturnValue(arr);

}

cv::Scalar setColor(Local<Object> objColor) {

	Local<Value> valB = objColor->Get(0);
	Local<Value> valG = objColor->Get(1);
	Local<Value> valR = objColor->Get(2);

	cv::Scalar color = cv::Scalar(valB->IntegerValue(), valG->IntegerValue(), valR->IntegerValue());
	return color;


}

cv::Point setPoint(Local<Object> objPoint) {
	return  cv::Point( objPoint->Get(0)->IntegerValue(),  objPoint->Get(1)->IntegerValue() );
}

cv::Rect* setRect(Local<Object> objRect) {

	if(!objRect->IsArray() || !objRect->Get(0)->IsArray() || !objRect->Get(0)->IsArray() ){
		printf("error");
		return  0;
	};

	Local<Object> point = objRect->Get(0)->ToObject();
	Local<Object> size = objRect->Get(1)->ToObject();
	cv::Rect ret;

	ret.x = point->Get(0)->IntegerValue();
	ret.y = point->Get(1)->IntegerValue();
	ret.width = size->Get(0)->IntegerValue();
	ret.height = size->Get(1)->IntegerValue();

	return (cv::Rect*) &ret;
}


NAN_METHOD(Matrix::Resize){
  NanScope();

  int x = args[0]->Uint32Value();
  int y = args[1]->Uint32Value();
  /*
    CV_INTER_NN        =0,
    CV_INTER_LINEAR    =1,
    CV_INTER_CUBIC     =2,
    CV_INTER_AREA      =3,
    CV_INTER_LANCZOS4  =4
  */
  int interpolation = (args.Length() < 3) ? (int)cv::INTER_LINEAR : args[2]->Uint32Value();

  Matrix *self = ObjectWrap::Unwrap<Matrix>(args.This());
  cv::Mat res = cv::Mat(x, y, CV_32FC3);
  cv::resize(self->mat, res, cv::Size(x, y), 0, 0, interpolation);
  ~self->mat;
  self->mat = res;


  NanReturnUndefined();
}


NAN_METHOD(Matrix::Rotate){
  NanScope();

  Matrix *self = ObjectWrap::Unwrap<Matrix>(args.This());
  cv::Mat rotMatrix(2, 3, CV_32FC1);
  cv::Mat res;

  float angle = args[0]->ToNumber()->Value();

  // Modification by SergeMv
  //-------------
  // If you provide only the angle argument and the angle is multiple of 90, then
  // we do a fast thing
  bool rightOrStraight = (ceil(angle) == angle) && (!((int)angle % 90))
      && (args.Length() == 1);
  if (rightOrStraight) {
    int angle2 = ((int)angle) % 360;
    if (!angle2) { NanReturnUndefined(); }
    if (angle2 < 0) { angle2 += 360; }
	// See if we do right angle rotation, we transpose the matrix:
    if (angle2 % 180) {
        cv::transpose(self->mat, res);
        ~self->mat;
	    self->mat = res;
    }
    // Now flip the image
    int mode = -1; // flip around both axes
    // If counterclockwise, flip around the x-axis
    if (angle2 == 90) { mode = 0; }
    // If clockwise, flip around the y-axis
    if (angle2 == 270) { mode = 1; }
    cv::flip(self->mat, self->mat, mode);
<<<<<<< HEAD

    return scope.Close(Undefined());
=======
    
    NanReturnUndefined();
>>>>>>> a42033ac
  }
  //-------------

  int x = args[1]->IsUndefined() ? round(self->mat.size().width / 2) : args[1]->Uint32Value();
  int y = args[1]->IsUndefined() ? round(self->mat.size().height / 2) : args[2]->Uint32Value();

  cv::Point center = cv::Point(x,y);
  rotMatrix = getRotationMatrix2D(center, angle, 1.0);

  cv::warpAffine(self->mat, res, rotMatrix, self->mat.size());
  ~self->mat;
  self->mat = res;

  NanReturnUndefined();
}

NAN_METHOD(Matrix::PyrDown){
	SETUP_FUNCTION(Matrix)

  cv::pyrDown(self->mat, self->mat);
  NanReturnUndefined();
}

NAN_METHOD(Matrix::PyrUp){
	SETUP_FUNCTION(Matrix)

  cv::pyrUp(self->mat, self->mat);
  NanReturnUndefined();
}

NAN_METHOD(Matrix::inRange) {
	NanScope();

	Matrix *self = ObjectWrap::Unwrap<Matrix>(args.This());
	/*if(self->mat.channels() != 3)
		NanThrowError(String::New("Image is no 3-channel"));*/

	if(args[0]->IsArray() && args[1]->IsArray()) {
		Local<Object> args_lowerb = args[0]->ToObject();
		Local<Object> args_upperb = args[1]->ToObject();

		cv::Scalar lowerb(0, 0, 0);
		cv::Scalar upperb(0, 0, 0);

		lowerb = setColor(args_lowerb);
		upperb = setColor(args_upperb);

		cv::Mat mask;
		cv::inRange(self->mat, lowerb, upperb, mask);
		mask.copyTo(self->mat);
	}


	NanReturnNull();
}

NAN_METHOD(Matrix::AdjustROI) {
	SETUP_FUNCTION(Matrix)
  int dtop = args[0]->Uint32Value();
  int dbottom = args[1]->Uint32Value();
  int dleft = args[2]->Uint32Value();
  int dright = args[3]->Uint32Value();

  self->mat.adjustROI(dtop, dbottom, dleft, dright);

  NanReturnNull();

}

NAN_METHOD(Matrix::LocateROI) {
	SETUP_FUNCTION(Matrix)

  cv::Size wholeSize;
  cv::Point ofs;

  self->mat.locateROI(wholeSize, ofs);

	v8::Local<v8::Array> arr = NanNew<Array>(4);
	arr->Set(0, NanNew<Number>(wholeSize.width));
	arr->Set(1, NanNew<Number>(wholeSize.height));
	arr->Set(2, NanNew<Number>(ofs.x));
	arr->Set(3, NanNew<Number>(ofs.y));

	NanReturnValue(arr);
}



NAN_METHOD(Matrix::Threshold) {
	SETUP_FUNCTION(Matrix)

	double threshold = args[0]->NumberValue();
	double maxVal = args[1]->NumberValue();

  int typ = cv::THRESH_BINARY;
	if (args.Length() == 3){
//    typ = args[2]->IntegerValue();
    NanAsciiString typstr(args[2]);
    if (strcmp(*typstr, "Binary") == 0){
      typ=0;
    }
    if (strcmp(*typstr, "Binary Inverted") == 0){
      typ=1;
    }
    if (strcmp(*typstr, "Threshold Truncated") == 0){
      typ=2;
    }
    if (strcmp(*typstr, "Threshold to Zero") == 0){
      typ=3;
    }
    if (strcmp(*typstr, "Threshold to Zero Inverted") == 0){
      typ=4;
    }
  }


  Local<Object> img_to_return = NanNew(Matrix::constructor)->GetFunction()->NewInstance();
	Matrix *img = ObjectWrap::Unwrap<Matrix>(img_to_return);
	self->mat.copyTo(img->mat);

  cv::threshold(self->mat, img->mat, threshold, maxVal, typ);

	NanReturnValue(img_to_return);
}

NAN_METHOD(Matrix::AdaptiveThreshold) {
	SETUP_FUNCTION(Matrix)

	double maxVal = args[0]->NumberValue();
  double adaptiveMethod = args[1]->NumberValue();
  double thresholdType = args[2]->NumberValue();
  double blockSize = args[3]->NumberValue();
  double C = args[4]->NumberValue();

  Local<Object> img_to_return = NanNew(Matrix::constructor)->GetFunction()->NewInstance();
  Matrix *img = ObjectWrap::Unwrap<Matrix>(img_to_return);
  self->mat.copyTo(img->mat);

  cv::adaptiveThreshold(self->mat, img->mat, maxVal, adaptiveMethod, thresholdType, blockSize, C);

  NanReturnValue(img_to_return);
}

NAN_METHOD(Matrix::MeanStdDev) {
	NanScope();

	Matrix *self = ObjectWrap::Unwrap<Matrix>(args.This());

  Local<Object> mean = NanNew(Matrix::constructor)->GetFunction()->NewInstance();
	Matrix *m_mean = ObjectWrap::Unwrap<Matrix>(mean);
	Local<Object> stddev = NanNew(Matrix::constructor)->GetFunction()->NewInstance();
	Matrix *m_stddev = ObjectWrap::Unwrap<Matrix>(stddev);

	cv::meanStdDev(self->mat, m_mean->mat, m_stddev->mat);

	Local<Object> data = NanNew<Object>();
	data->Set(NanNew<String>("mean"), mean);
	data->Set(NanNew<String>("stddev"), stddev);
	NanReturnValue(data);
}


// @author SergeMv
// Copies our (small) image into a ROI of another (big) image
// @param Object another image (destination)
// @param Number Destination x (where our image is to be copied)
// @param Number Destination y (where our image is to be copied)
// Example: smallImg.copyTo(bigImg, 50, 50);
// Note, x,y and width and height of our image must be so that
// our.width + x <= destination.width (and the same for y and height)
// both x and y must be >= 0
NAN_METHOD(Matrix::CopyTo) {
    NanScope();

    Matrix * self = ObjectWrap::Unwrap<Matrix>(args.This());
    int width = self->mat.size().width;
    int height = self->mat.size().height;

    // param 0 - destination image:
    Matrix *dest = ObjectWrap::Unwrap<Matrix>(args[0]->ToObject());
    // param 1 - x coord of the destination
    int x = args[1]->IntegerValue();
    // param 2 - y coord of the destination
    int y = args[2]->IntegerValue();

    cv::Mat dstROI = cv::Mat(dest->mat, cv::Rect(x, y, width, height));
    self->mat.copyTo(dstROI);

    NanReturnUndefined();
}



// @author SergeMv
// Does in-place color transformation
// img.cvtColor('CV_BGR2YCrCb');
NAN_METHOD(Matrix::CvtColor) {
    NanScope();

    Matrix * self = ObjectWrap::Unwrap<Matrix>(args.This());

    v8::String::Utf8Value str (args[0]->ToString());
    std::string str2 = std::string(*str);
    const char * sTransform = (const char *) str2.c_str();
    int iTransform;
    //
    if (!strcmp(sTransform, "CV_BGR2GRAY")) { iTransform = CV_BGR2GRAY; }
    else if (!strcmp(sTransform, "CV_GRAY2BGR")) { iTransform = CV_GRAY2BGR; }
    //
    else if (!strcmp(sTransform, "CV_BGR2XYZ")) { iTransform = CV_BGR2XYZ; }
    else if (!strcmp(sTransform, "CV_XYZ2BGR")) { iTransform = CV_XYZ2BGR; }
    //
    else if (!strcmp(sTransform, "CV_BGR2YCrCb")) { iTransform = CV_BGR2YCrCb; }
    else if (!strcmp(sTransform, "CV_YCrCb2BGR")) { iTransform = CV_YCrCb2BGR; }
    //
    else if (!strcmp(sTransform, "CV_BGR2HSV")) { iTransform = CV_BGR2HSV; }
    else if (!strcmp(sTransform, "CV_HSV2BGR")) { iTransform = CV_HSV2BGR; }
    //
    else if (!strcmp(sTransform, "CV_BGR2HLS")) { iTransform = CV_BGR2HLS; }
    else if (!strcmp(sTransform, "CV_HLS2BGR")) { iTransform = CV_HLS2BGR; }
    //
    else if (!strcmp(sTransform, "CV_BGR2Lab")) { iTransform = CV_BGR2Lab; }
    else if (!strcmp(sTransform, "CV_Lab2BGR")) { iTransform = CV_Lab2BGR; }
    //
    else if (!strcmp(sTransform, "CV_BGR2Luv")) { iTransform = CV_BGR2Luv; }
    else if (!strcmp(sTransform, "CV_Luv2BGR")) { iTransform = CV_Luv2BGR; }
    //
    else if (!strcmp(sTransform, "CV_BayerBG2BGR")) { iTransform = CV_BayerBG2BGR; }
    else if (!strcmp(sTransform, "CV_BayerGB2BGR")) { iTransform = CV_BayerGB2BGR; }
    else if (!strcmp(sTransform, "CV_BayerRG2BGR")) { iTransform = CV_BayerRG2BGR; }
    else if (!strcmp(sTransform, "CV_BayerGR2BGR")) { iTransform = CV_BayerGR2BGR; }
    else {
        iTransform = 0; // to avoid compiler warning
        NanThrowTypeError("Conversion code is unsupported");
    }

    cv::cvtColor(self->mat, self->mat, iTransform);

    NanReturnUndefined();
}


// @author SergeMv
// arrChannels = img.split();
NAN_METHOD(Matrix::Split) {
    NanScope();

    Matrix * self = ObjectWrap::Unwrap<Matrix>(args.This());

    unsigned int size = self->mat.channels();
    vector<cv::Mat> channels;

    // Split doesn't seem to work on empty vectors
    for (int i = 0; i < size; i++) {
      channels.push_back(cv::Mat());
    }

    cv::split(self->mat, channels);
<<<<<<< HEAD

    v8::Local<v8::Array> arrChannels = v8::Array::New(size);
=======
    unsigned int size = channels.size();
    v8::Local<v8::Array> arrChannels = NanNew<Array>(size);
>>>>>>> a42033ac
    for (unsigned int i = 0; i < size; i++) {
        Local<Object> matObject = NanNew(Matrix::constructor)->GetFunction()->NewInstance();
        Matrix * m = ObjectWrap::Unwrap<Matrix>(matObject);
        m->mat = channels[i];
        arrChannels->Set(i, matObject);
    }

    NanReturnValue(arrChannels);
}

// @author SergeMv
// img.merge(arrChannels);
NAN_METHOD(Matrix::Merge) {
    NanScope();

    Matrix * self = ObjectWrap::Unwrap<Matrix>(args.This());

    if (!args[0]->IsArray()) {
        NanThrowTypeError("The argument must be an array");
    }
    v8::Handle<v8::Array> jsChannels = v8::Handle<v8::Array>::Cast(args[0]);

    unsigned int L = jsChannels->Length();
    vector<cv::Mat> vChannels(L);
    for (unsigned int i = 0; i < L; i++) {
         Matrix * matObject = ObjectWrap::Unwrap<Matrix>(jsChannels->Get(i)->ToObject());
         vChannels[i] = matObject->mat;
    }
    cv::merge(vChannels, self->mat);

    NanReturnUndefined();
}


// @author SergeMv
// Equalizes histogram
// img.equalizeHist()
<<<<<<< HEAD
Handle<Value>
Matrix::EqualizeHist(const v8::Arguments& args) {
    HandleScope scope;

=======
NAN_METHOD(Matrix::EqualizeHist) {
    NanScope();
    
>>>>>>> a42033ac
    Matrix * self = ObjectWrap::Unwrap<Matrix>(args.This());

    cv::equalizeHist(self->mat, self->mat);

    NanReturnUndefined();
}

NAN_METHOD(Matrix::FloodFill){
	SETUP_FUNCTION(Matrix)
	//obj->Get(NanNew<String>("x"))
	//int cv::floodFill(cv::InputOutputArray, cv::Point, cv::Scalar, cv::Rect*, cv::Scalar, cv::Scalar, int)


	/*	mat.floodFill( { seedPoint: [1,1]   ,
		      newColor: [255,0,0] ,
		      rect:[[0,2],[30,40]] ,
		      loDiff : [8,90,60],
		      upDiff:[10,100,70]
	} );*/


	if(args.Length() < 1 || !args[0]->IsObject()) {
		//error
	}


	Local<Object> obj = args[0]->ToObject();

	int  ret = cv::floodFill(self->mat, setPoint(obj->Get(NanNew<String>("seedPoint"))->ToObject())
			, setColor(obj->Get(NanNew<String>("newColor"))->ToObject())
			, obj->Get(NanNew<String>("rect"))->IsUndefined() ? 0 : setRect(obj->Get(NanNew<String>("rect"))->ToObject())
			, setColor(obj->Get(NanNew<String>("loDiff"))->ToObject())
			, setColor(obj->Get(NanNew<String>("upDiff"))->ToObject())
			, 4 );


	NanReturnValue(NanNew<Number>( ret ));
}

// @author ytham
// Match Template filter
<<<<<<< HEAD
// Usage: output = input.matchTemplate(templateMatrix, method);
Handle<Value>
Matrix::MatchTemplate(const v8::Arguments& args) {
=======
// Usage: output = input.matchTemplate("templateFileString", method);
NAN_METHOD(Matrix::MatchTemplate) {
  NanScope();

  Matrix *self = ObjectWrap::Unwrap<Matrix>(args.This());

  v8::String::Utf8Value args0(args[0]->ToString());
  std::string filename = std::string(*args0);
  cv::Mat templ;
  templ = cv::imread(filename, CV_8S);

  Local<Object> out = NanNew(Matrix::constructor)->GetFunction()->NewInstance();
  Matrix *m_out = ObjectWrap::Unwrap<Matrix>(out);
  int cols = self->mat.cols - templ.cols + 1;
  int rows = self->mat.rows - templ.rows + 1;
  m_out->mat.create(cols, rows, CV_32FC1);
>>>>>>> a42033ac

  /*
    TM_SQDIFF        =0
    TM_SQDIFF_NORMED =1
    TM_CCORR         =2
    TM_CCORR_NORMED  =3
    TM_CCOEFF        =4
    TM_CCOEFF_NORMED =5
  */

  HandleScope scope;

  Matrix *self = ObjectWrap::Unwrap<Matrix>(args.This());
  Matrix *templ = ObjectWrap::Unwrap<Matrix>(args[0]->ToObject());

  Local<Object> out = Matrix::constructor->GetFunction()->NewInstance();
  Matrix *m_out = ObjectWrap::Unwrap<Matrix>(out);
  int cols = self->mat.cols - templ->mat.cols + 1;
  int rows = self->mat.rows - templ->mat.rows + 1;
  m_out->mat.create(cols, rows, CV_32FC1);

  int method = (args.Length() < 2) ? (int)cv::TM_CCORR_NORMED : args[1]->Uint32Value();

  cv::matchTemplate(self->mat, templ->mat, m_out->mat, method);

  NanReturnValue(out);
}

// @author ytham
// Min/Max location
NAN_METHOD(Matrix::MinMaxLoc) {
  NanScope();

  Matrix *self = ObjectWrap::Unwrap<Matrix>(args.This());

  double minVal; double maxVal; cv::Point minLoc; cv::Point maxLoc;

  cv::minMaxLoc(self->mat, &minVal, &maxVal, &minLoc, &maxLoc, cv::Mat() );

  Local<Value> v_minVal = NanNew<Number>(minVal);
  Local<Value> v_maxVal = NanNew<Number>(maxVal);
  Local<Value> v_minLoc_x = NanNew<Number>(minLoc.x);
  Local<Value> v_minLoc_y = NanNew<Number>(minLoc.y);
  Local<Value> v_maxLoc_x = NanNew<Number>(maxLoc.x);
  Local<Value> v_maxLoc_y = NanNew<Number>(maxLoc.y);

  Local<Object> o_minLoc = NanNew<Object>();
  o_minLoc->Set(NanNew<String>("x"), v_minLoc_x);
  o_minLoc->Set(NanNew<String>("y"), v_minLoc_y);

  Local<Object> o_maxLoc = NanNew<Object>();
  o_maxLoc->Set(NanNew<String>("x"), v_maxLoc_x);
  o_maxLoc->Set(NanNew<String>("y"), v_maxLoc_y);

  // Output result object
  Local<Object> result = NanNew<Object>();
  result->Set(NanNew<String>("minVal"), v_minVal);
  result->Set(NanNew<String>("maxVal"), v_maxVal);
  result->Set(NanNew<String>("minLoc"), o_minLoc);
  result->Set(NanNew<String>("maxLoc"), o_maxLoc);

  NanReturnValue(result);
}


// @author ytham
// Pushes some matrix (argument) the back of a matrix (self)
NAN_METHOD(Matrix::PushBack) {
  NanScope();

  Matrix *self = ObjectWrap::Unwrap<Matrix>(args.This());

  Matrix *m_input = ObjectWrap::Unwrap<Matrix>(args[0]->ToObject());

  self->mat.push_back(m_input->mat);

  NanReturnValue(args.This());
}

NAN_METHOD(Matrix::PutText) {
  NanScope();

  Matrix *self = ObjectWrap::Unwrap<Matrix>(args.This());
<<<<<<< HEAD

  v8::String::AsciiValue textString(args[0]);
  char *text = (char *) malloc(textString.length() + 1);
  strcpy(text, *textString);
=======
  
  NanAsciiString textString(args[0]);//FIXME: might cause issues, see here https://github.com/rvagg/nan/pull/152
  char *text = *textString; //(char *) malloc(textString.length() + 1);
  //strcpy(text, *textString);
>>>>>>> a42033ac

  int x = args[1]->IntegerValue();
  int y = args[2]->IntegerValue();

  NanAsciiString fontString(args[3]);
  char *font = *fontString;//(char *) malloc(fontString.length() + 1);
  //strcpy(font, *fontString);
  int constFont = cv::FONT_HERSHEY_SIMPLEX;

  if (!strcmp(font, "HERSEY_SIMPLEX")) { constFont = cv::FONT_HERSHEY_SIMPLEX; }
  else if (!strcmp(font, "HERSEY_PLAIN")) { constFont = cv::FONT_HERSHEY_PLAIN; }
  else if (!strcmp(font, "HERSEY_DUPLEX")) { constFont = cv::FONT_HERSHEY_DUPLEX; }
  else if (!strcmp(font, "HERSEY_COMPLEX")) { constFont = cv::FONT_HERSHEY_COMPLEX; }
  else if (!strcmp(font, "HERSEY_TRIPLEX")) { constFont = cv::FONT_HERSHEY_TRIPLEX; }
  else if (!strcmp(font, "HERSEY_COMPLEX_SMALL")) { constFont = cv::FONT_HERSHEY_COMPLEX_SMALL; }
  else if (!strcmp(font, "HERSEY_SCRIPT_SIMPLEX")) { constFont = cv::FONT_HERSHEY_SCRIPT_SIMPLEX; }
  else if (!strcmp(font, "HERSEY_SCRIPT_COMPLEX")) { constFont = cv::FONT_HERSHEY_SCRIPT_COMPLEX; }
  else if (!strcmp(font, "HERSEY_SCRIPT_SIMPLEX")) { constFont = cv::FONT_HERSHEY_SCRIPT_SIMPLEX; }

  cv::Scalar color(0, 0, 255);

  if(args[4]->IsArray()) {
    Local<Object> objColor = args[4]->ToObject();
    color = setColor(objColor);
  }

  double scale = args.Length() < 6 ? 1 : args[5]->NumberValue();

  cv::putText(self->mat, text, cv::Point(x, y), constFont, scale, color, 2);

  NanReturnUndefined();
}


NAN_METHOD(Matrix::GetPerspectiveTransform) {
    NanScope();

    // extract quad args
    Local<Object> srcArray = args[0]->ToObject();
    Local<Object> tgtArray = args[1]->ToObject();

    std::vector<cv::Point2f> src_corners(4);
    std::vector<cv::Point2f> tgt_corners(4);
    for (unsigned int i = 0; i < 4; i++) {
        src_corners[i] = cvPoint(srcArray->Get(i*2)->IntegerValue(),srcArray->Get(i*2+1)->IntegerValue());
        tgt_corners[i] = cvPoint(tgtArray->Get(i*2)->IntegerValue(),tgtArray->Get(i*2+1)->IntegerValue());
    }

    Local<Object> xfrm = NanNew(Matrix::constructor)->GetFunction()->NewInstance();
    Matrix *xfrmmat = ObjectWrap::Unwrap<Matrix>(xfrm);
    xfrmmat->mat = cv::getPerspectiveTransform(src_corners, tgt_corners);

    NanReturnValue(xfrm);
}


NAN_METHOD(Matrix::WarpPerspective) {
    SETUP_FUNCTION(Matrix)

    Matrix *xfrm = ObjectWrap::Unwrap<Matrix>(args[0]->ToObject());

    int width = args[1]->IntegerValue();
    int height = args[2]->IntegerValue();

    int flags = cv::INTER_LINEAR;
    int borderMode = cv::BORDER_REPLICATE;

    cv::Scalar borderColor(0, 0, 255);

    if(args[3]->IsArray()) {
        Local<Object> objColor = args[3]->ToObject();
        borderColor = setColor(objColor);
    }

    cv::Mat res = cv::Mat(width, height, CV_32FC3);

    cv::warpPerspective(self->mat, res, xfrm->mat, cv::Size(width, height), flags, borderMode, borderColor);

    ~self->mat;
    self->mat = res;

    NanReturnNull();
}

NAN_METHOD(Matrix::CopyWithMask) {
    SETUP_FUNCTION(Matrix)

    // param 0 - destination image:
    Matrix *dest = ObjectWrap::Unwrap<Matrix>(args[0]->ToObject());
    // param 1 - mask. same size as src and dest
    Matrix *mask = ObjectWrap::Unwrap<Matrix>(args[1]->ToObject());

    self->mat.copyTo(dest->mat,mask->mat);

    NanReturnUndefined();
}


NAN_METHOD(Matrix::SetWithMask) {
    SETUP_FUNCTION(Matrix)

    // param 0 - target value:
    Local<Object> valArray = args[0]->ToObject();
    cv::Scalar newvals;
    newvals.val[0] = valArray->Get(0)->NumberValue();
    newvals.val[1] = valArray->Get(1)->NumberValue();
    newvals.val[2] = valArray->Get(2)->NumberValue();

    // param 1 - mask. same size as src and dest
    Matrix *mask = ObjectWrap::Unwrap<Matrix>(args[1]->ToObject());

    self->mat.setTo(newvals,mask->mat);

    NanReturnUndefined();
}

NAN_METHOD(Matrix::MeanWithMask) {
    SETUP_FUNCTION(Matrix)

    // param 0 - mask. same size as src and dest
    Matrix *mask = ObjectWrap::Unwrap<Matrix>(args[0]->ToObject());

    cv::Scalar means = cv::mean(self->mat, mask->mat);
    v8::Local<v8::Array> arr = NanNew<Array>(3);
    arr->Set(0, NanNew<Number>( means[0] ));
    arr->Set(1, NanNew<Number>( means[1] ));
    arr->Set(2, NanNew<Number>( means[2] ));

    NanReturnValue(arr);
}

NAN_METHOD(Matrix::Shift){
  SETUP_FUNCTION(Matrix)

  cv::Mat res;

  double tx = args[0]->NumberValue();
  double ty = args[1]->NumberValue();

  // get the integer values of args
  cv::Point2i deltai(ceil(tx), ceil(ty));

  int fill=cv::BORDER_REPLICATE;
  cv::Scalar value=cv::Scalar(0,0,0,0);

  // INTEGER SHIFT
  // first create a border around the parts of the Mat that will be exposed
  int t = 0, b = 0, l = 0, r = 0;
  if (deltai.x > 0) l =  deltai.x;
  if (deltai.x < 0) r = -deltai.x;
  if (deltai.y > 0) t =  deltai.y;
  if (deltai.y < 0) b = -deltai.y;
  cv::Mat padded;
  cv::copyMakeBorder(self->mat, padded, t, b, l, r, fill, value);

  // construct the region of interest around the new matrix
  cv::Rect roi = cv::Rect(std::max(-deltai.x,0),std::max(-deltai.y,0),0,0) + self->mat.size();
  res = padded(roi);
  ~self->mat;
  self->mat = res;

  NanReturnUndefined();
}<|MERGE_RESOLUTION|>--- conflicted
+++ resolved
@@ -14,104 +14,6 @@
 	NanScope();
 
 	//Class
-<<<<<<< HEAD
-	v8::Local<v8::FunctionTemplate> m = v8::FunctionTemplate::New(New);
-	m->SetClassName(v8::String::NewSymbol("Matrix"));
-
-	// Constructor
-	constructor = Persistent<FunctionTemplate>::New(m);
-	constructor->InstanceTemplate()->SetInternalFieldCount(1);
-	constructor->SetClassName(String::NewSymbol("Matrix"));
-
-	// Prototype
-	//Local<ObjectTemplate> proto = constructor->PrototypeTemplate();
-
-
-	NODE_SET_PROTOTYPE_METHOD(constructor, "row", Row);
-	NODE_SET_PROTOTYPE_METHOD(constructor, "col", Col);
-
-	NODE_SET_PROTOTYPE_METHOD(constructor, "pixelRow", PixelRow);
-	NODE_SET_PROTOTYPE_METHOD(constructor, "pixelCol", PixelCol);
-
-	NODE_SET_PROTOTYPE_METHOD(constructor, "empty", Empty);
-	NODE_SET_PROTOTYPE_METHOD(constructor, "get", Get);
-	NODE_SET_PROTOTYPE_METHOD(constructor, "set", Set);
-	NODE_SET_PROTOTYPE_METHOD(constructor, "pixel", Pixel);
-	NODE_SET_PROTOTYPE_METHOD(constructor, "width", Width);
-	NODE_SET_PROTOTYPE_METHOD(constructor, "height", Height);
-	NODE_SET_PROTOTYPE_METHOD(constructor, "size", Size);
-	NODE_SET_PROTOTYPE_METHOD(constructor, "clone", Clone);
-	NODE_SET_PROTOTYPE_METHOD(constructor, "toBuffer", ToBuffer);
-	NODE_SET_PROTOTYPE_METHOD(constructor, "toBufferAsync", ToBufferAsync);
-	NODE_SET_PROTOTYPE_METHOD(constructor, "ellipse", Ellipse);
-	NODE_SET_PROTOTYPE_METHOD(constructor, "rectangle", Rectangle);
-	NODE_SET_PROTOTYPE_METHOD(constructor, "line", Line);
-	NODE_SET_PROTOTYPE_METHOD(constructor, "save", Save);
-	NODE_SET_PROTOTYPE_METHOD(constructor, "saveAsync", SaveAsync);
-	NODE_SET_PROTOTYPE_METHOD(constructor, "resize", Resize);
-	NODE_SET_PROTOTYPE_METHOD(constructor, "rotate", Rotate);
-	NODE_SET_PROTOTYPE_METHOD(constructor, "copyTo", CopyTo);
-	NODE_SET_PROTOTYPE_METHOD(constructor, "pyrDown", PyrDown);
-	NODE_SET_PROTOTYPE_METHOD(constructor, "pyrUp", PyrUp);
-	NODE_SET_PROTOTYPE_METHOD(constructor, "channels", Channels);
-
-	NODE_SET_PROTOTYPE_METHOD(constructor, "crop", Crop);
-
-	NODE_SET_PROTOTYPE_METHOD(constructor, "convertGrayscale", ConvertGrayscale);
-	NODE_SET_PROTOTYPE_METHOD(constructor, "convertHSVscale", ConvertHSVscale);
-	NODE_SET_PROTOTYPE_METHOD(constructor, "gaussianBlur", GaussianBlur);
-  NODE_SET_PROTOTYPE_METHOD(constructor, "medianBlur", MedianBlur);
-  NODE_SET_PROTOTYPE_METHOD(constructor, "bilateralFilter", BilateralFilter);
-	NODE_SET_PROTOTYPE_METHOD(constructor, "copy", Copy);
-	NODE_SET_PROTOTYPE_METHOD(constructor, "flip", Flip);
-	NODE_SET_PROTOTYPE_METHOD(constructor, "roi", ROI);
-	NODE_SET_PROTOTYPE_METHOD(constructor, "ptr", Ptr);
-	NODE_SET_PROTOTYPE_METHOD(constructor, "absDiff", AbsDiff);
-	NODE_SET_PROTOTYPE_METHOD(constructor, "addWeighted", AddWeighted);
-	NODE_SET_PROTOTYPE_METHOD(constructor, "bitwiseXor", BitwiseXor);
-	NODE_SET_PROTOTYPE_METHOD(constructor, "bitwiseNot", BitwiseNot);
-  NODE_SET_PROTOTYPE_METHOD(constructor, "bitwiseAnd", BitwiseAnd);
-	NODE_SET_PROTOTYPE_METHOD(constructor, "countNonZero", CountNonZero);
-	NODE_SET_PROTOTYPE_METHOD(constructor, "canny", Canny);
-	NODE_SET_PROTOTYPE_METHOD(constructor, "dilate", Dilate);
-	NODE_SET_PROTOTYPE_METHOD(constructor, "erode", Erode);
-
-	NODE_SET_PROTOTYPE_METHOD(constructor, "findContours", FindContours);
-	NODE_SET_PROTOTYPE_METHOD(constructor, "drawContour", DrawContour);
-	NODE_SET_PROTOTYPE_METHOD(constructor, "drawAllContours", DrawAllContours);
-
-	NODE_SET_PROTOTYPE_METHOD(constructor, "goodFeaturesToTrack", GoodFeaturesToTrack);
-	NODE_SET_PROTOTYPE_METHOD(constructor, "houghLinesP", HoughLinesP);
-
-	NODE_SET_PROTOTYPE_METHOD(constructor, "inRange", inRange);
-	NODE_SET_PROTOTYPE_METHOD(constructor, "adjustROI", AdjustROI);
-	NODE_SET_PROTOTYPE_METHOD(constructor, "locateROI", LocateROI);
-
-	NODE_SET_PROTOTYPE_METHOD(constructor, "threshold", Threshold);
-	NODE_SET_PROTOTYPE_METHOD(constructor, "adaptiveThreshold", AdaptiveThreshold);
-	NODE_SET_PROTOTYPE_METHOD(constructor, "meanStdDev", MeanStdDev);
-
-	NODE_SET_PROTOTYPE_METHOD(constructor, "cvtColor", CvtColor);
-	NODE_SET_PROTOTYPE_METHOD(constructor, "split", Split);
-	NODE_SET_PROTOTYPE_METHOD(constructor, "merge", Merge);
-	NODE_SET_PROTOTYPE_METHOD(constructor, "equalizeHist", EqualizeHist);
-
-	NODE_SET_PROTOTYPE_METHOD(constructor, "floodFill", FloodFill);
-
-	NODE_SET_PROTOTYPE_METHOD(constructor, "matchTemplate", MatchTemplate);
-	NODE_SET_PROTOTYPE_METHOD(constructor, "minMaxLoc", MinMaxLoc);
-
-	NODE_SET_PROTOTYPE_METHOD(constructor, "pushBack", PushBack);
-
-	NODE_SET_PROTOTYPE_METHOD(constructor, "putText", PutText);
-
-    NODE_SET_PROTOTYPE_METHOD(constructor, "getPerspectiveTransform", GetPerspectiveTransform);
-    NODE_SET_PROTOTYPE_METHOD(constructor, "warpPerspective", WarpPerspective);
-
-  NODE_SET_METHOD(constructor, "Zeros", Zeros);
-  NODE_SET_METHOD(constructor, "Ones", Ones);
-  NODE_SET_METHOD(constructor, "Eye", Eye);
-=======
   Local<FunctionTemplate> ctor = NanNew<FunctionTemplate>(Matrix::New);
   NanAssignPersistent(constructor, ctor);
   ctor->InstanceTemplate()->SetInternalFieldCount(1);
@@ -197,8 +99,9 @@
   NODE_SET_PROTOTYPE_METHOD(ctor, "getPerspectiveTransform", GetPerspectiveTransform); 
   NODE_SET_PROTOTYPE_METHOD(ctor, "warpPerspective", WarpPerspective);
 
-	NODE_SET_METHOD(ctor, "Eye", Eye);
->>>>>>> a42033ac
+  NODE_SET_METHOD(ctor, "Zeros", Zeros);
+  NODE_SET_METHOD(ctor, "Ones", Ones);
+  NODE_SET_METHOD(ctor, "Eye", Eye);
 
   NODE_SET_PROTOTYPE_METHOD(ctor, "copyWithMask", CopyWithMask);
   NODE_SET_PROTOTYPE_METHOD(ctor, "setWithMask", SetWithMask);
@@ -301,7 +204,6 @@
 
 		Local<Object> objColor = args[2]->ToObject();
 
-<<<<<<< HEAD
 		if(self->mat.channels() == 3){
 			self->mat.at<cv::Vec3b>(y, x)[0] =  (uchar) objColor->Get(0)->IntegerValue();
 			self->mat.at<cv::Vec3b>(y, x)[1] =  (uchar) objColor->Get(1)->IntegerValue();
@@ -310,7 +212,7 @@
 		else if(self->mat.channels() == 1)
 			self->mat.at<uchar>(y,x) = (uchar) objColor->Get(0)->IntegerValue();
 
-		return scope.Close(args[2]->ToObject());
+    NanReturnValue( args[2]->ToObject() );
 	}else{
 
 		if(self->mat.channels() == 3){
@@ -326,13 +228,6 @@
 
 			uchar intensity = self->mat.at<uchar>(y, x);
 			return scope.Close(Number::New(intensity));
-=======
-		self->mat.at<cv::Vec3b>(y, x)[0] =  (uchar) objColor->Get(0)->IntegerValue();
-		self->mat.at<cv::Vec3b>(y, x)[1] =  (uchar) objColor->Get(1)->IntegerValue();
-		self->mat.at<cv::Vec3b>(y, x)[2] =  (uchar) objColor->Get(2)->IntegerValue();
-    NanReturnValue( args[2]->ToObject() );
->>>>>>> a42033ac
-
 		}
 	}
   else{
@@ -661,19 +556,11 @@
           params.push_back(CV_IMWRITE_JPEG_QUALITY);
           params.push_back(compression);
       }
-<<<<<<< HEAD
-      if (options->Has(v8::String::New("pngCompression"))) {
-          int compression = options->Get(v8::String::New("pngCompression"))->IntegerValue();
-          baton->params.push_back(CV_IMWRITE_PNG_COMPRESSION);
-          baton->params.push_back(compression);
-      }
-=======
       if (options->Has(NanNew<String>("pngCompression"))) {
           int compression = options->Get(NanNew<String>("pngCompression"))->IntegerValue();
           params.push_back(CV_IMWRITE_PNG_COMPRESSION);
           params.push_back(compression);
       }        
->>>>>>> a42033ac
   }
 
   
@@ -940,15 +827,8 @@
 	NanReturnValue(im_h);
 }
 
-<<<<<<< HEAD
-Handle<Value>
-Matrix::ConvertGrayscale(const v8::Arguments& args) {
-	HandleScope scope;
-=======
-
 NAN_METHOD(Matrix::ConvertGrayscale) {
 	NanScope();
->>>>>>> a42033ac
 
 	Matrix *self = ObjectWrap::Unwrap<Matrix>(args.This());
 	if(self->mat.channels() != 3)
@@ -1257,15 +1137,9 @@
     NanReturnNull();
 }
 
-<<<<<<< HEAD
-Handle<Value>
-Matrix::FindContours(const v8::Arguments& args) {
-  SETUP_FUNCTION(Matrix)
-=======
 
 NAN_METHOD(Matrix::FindContours) {
 	NanScope();
->>>>>>> a42033ac
 
   int mode = CV_RETR_LIST;
   int chain = CV_CHAIN_APPROX_SIMPLE;
@@ -1274,36 +1148,21 @@
     if (args[0]->IsNumber()) mode = args[0]->IntegerValue();
   }
 
-<<<<<<< HEAD
   if (args.Length() > 1) {
     if (args[1]->IsNumber()) chain = args[1]->IntegerValue();
   }
-=======
+
 	Local<Object> conts_to_return= NanNew(Contour::constructor)->GetFunction()->NewInstance();
 	Contour *contours = ObjectWrap::Unwrap<Contour>(conts_to_return);
->>>>>>> a42033ac
-
-    Local<Object> conts_to_return = Contour::constructor->GetFunction()->NewInstance();
-    Contour *contours = ObjectWrap::Unwrap<Contour>(conts_to_return);
-
-<<<<<<< HEAD
-    cv::findContours(self->mat, contours->contours, contours->hierarchy, mode, chain);
-=======
+
 	NanReturnValue(conts_to_return);
->>>>>>> a42033ac
-
-    return scope.Close(conts_to_return);
-}
-
-<<<<<<< HEAD
-Handle<Value>
-Matrix::DrawContour(const v8::Arguments& args) {
-	HandleScope scope;
-=======
+
+  return scope.Close(conts_to_return);
+}
+
 
 NAN_METHOD(Matrix::DrawContour) {
 	NanScope();
->>>>>>> a42033ac
 
 	Matrix *self = ObjectWrap::Unwrap<Matrix>(args.This());
 	Contour *cont = ObjectWrap::Unwrap<Contour>(args[0]->ToObject());
@@ -1501,13 +1360,7 @@
     // If clockwise, flip around the y-axis
     if (angle2 == 270) { mode = 1; }
     cv::flip(self->mat, self->mat, mode);
-<<<<<<< HEAD
-
-    return scope.Close(Undefined());
-=======
-    
     NanReturnUndefined();
->>>>>>> a42033ac
   }
   //-------------
 
@@ -1766,13 +1619,8 @@
     }
 
     cv::split(self->mat, channels);
-<<<<<<< HEAD
-
-    v8::Local<v8::Array> arrChannels = v8::Array::New(size);
-=======
     unsigned int size = channels.size();
     v8::Local<v8::Array> arrChannels = NanNew<Array>(size);
->>>>>>> a42033ac
     for (unsigned int i = 0; i < size; i++) {
         Local<Object> matObject = NanNew(Matrix::constructor)->GetFunction()->NewInstance();
         Matrix * m = ObjectWrap::Unwrap<Matrix>(matObject);
@@ -1810,16 +1658,8 @@
 // @author SergeMv
 // Equalizes histogram
 // img.equalizeHist()
-<<<<<<< HEAD
-Handle<Value>
-Matrix::EqualizeHist(const v8::Arguments& args) {
-    HandleScope scope;
-
-=======
 NAN_METHOD(Matrix::EqualizeHist) {
     NanScope();
-    
->>>>>>> a42033ac
     Matrix * self = ObjectWrap::Unwrap<Matrix>(args.This());
 
     cv::equalizeHist(self->mat, self->mat);
@@ -1861,11 +1701,6 @@
 
 // @author ytham
 // Match Template filter
-<<<<<<< HEAD
-// Usage: output = input.matchTemplate(templateMatrix, method);
-Handle<Value>
-Matrix::MatchTemplate(const v8::Arguments& args) {
-=======
 // Usage: output = input.matchTemplate("templateFileString", method);
 NAN_METHOD(Matrix::MatchTemplate) {
   NanScope();
@@ -1882,7 +1717,6 @@
   int cols = self->mat.cols - templ.cols + 1;
   int rows = self->mat.rows - templ.rows + 1;
   m_out->mat.create(cols, rows, CV_32FC1);
->>>>>>> a42033ac
 
   /*
     TM_SQDIFF        =0
@@ -1893,17 +1727,6 @@
     TM_CCOEFF_NORMED =5
   */
 
-  HandleScope scope;
-
-  Matrix *self = ObjectWrap::Unwrap<Matrix>(args.This());
-  Matrix *templ = ObjectWrap::Unwrap<Matrix>(args[0]->ToObject());
-
-  Local<Object> out = Matrix::constructor->GetFunction()->NewInstance();
-  Matrix *m_out = ObjectWrap::Unwrap<Matrix>(out);
-  int cols = self->mat.cols - templ->mat.cols + 1;
-  int rows = self->mat.rows - templ->mat.rows + 1;
-  m_out->mat.create(cols, rows, CV_32FC1);
-
   int method = (args.Length() < 2) ? (int)cv::TM_CCORR_NORMED : args[1]->Uint32Value();
 
   cv::matchTemplate(self->mat, templ->mat, m_out->mat, method);
@@ -1966,17 +1789,9 @@
   NanScope();
 
   Matrix *self = ObjectWrap::Unwrap<Matrix>(args.This());
-<<<<<<< HEAD
-
-  v8::String::AsciiValue textString(args[0]);
-  char *text = (char *) malloc(textString.length() + 1);
-  strcpy(text, *textString);
-=======
-  
   NanAsciiString textString(args[0]);//FIXME: might cause issues, see here https://github.com/rvagg/nan/pull/152
   char *text = *textString; //(char *) malloc(textString.length() + 1);
   //strcpy(text, *textString);
->>>>>>> a42033ac
 
   int x = args[1]->IntegerValue();
   int y = args[2]->IntegerValue();
