--- conflicted
+++ resolved
@@ -28,33 +28,21 @@
 	NODE_SET_PROTOTYPE_METHOD(constructor, "row", Row);
 	NODE_SET_PROTOTYPE_METHOD(constructor, "col", Col);
 
+	NODE_SET_PROTOTYPE_METHOD(constructor, "pixelRow", PixelRow);
+	NODE_SET_PROTOTYPE_METHOD(constructor, "pixelCol", PixelCol);
 
 	NODE_SET_PROTOTYPE_METHOD(constructor, "empty", Empty);
 	NODE_SET_PROTOTYPE_METHOD(constructor, "get", Get);
 	NODE_SET_PROTOTYPE_METHOD(constructor, "set", Set);
 	NODE_SET_PROTOTYPE_METHOD(constructor, "width", Width);
 	NODE_SET_PROTOTYPE_METHOD(constructor, "height", Height);
-	NODE_SET_PROTOTYPE_METHOD(constructor, "channels", Channels);
 	NODE_SET_PROTOTYPE_METHOD(constructor, "size", Size);
 	NODE_SET_PROTOTYPE_METHOD(constructor, "toBuffer", ToBuffer);
 	NODE_SET_PROTOTYPE_METHOD(constructor, "ellipse", Ellipse);
 	NODE_SET_PROTOTYPE_METHOD(constructor, "save", Save);
-
-    NODE_SET_PROTOTYPE_METHOD(constructor, "pixelRow", PixelRow);
-    NODE_SET_PROTOTYPE_METHOD(constructor, "pixelCol", PixelCol);
-
-<<<<<<< HEAD
-    NODE_SET_PROTOTYPE_METHOD(constructor, "empty", Empty);
-    NODE_SET_PROTOTYPE_METHOD(constructor, "get", Get);
-    NODE_SET_PROTOTYPE_METHOD(constructor, "set", Set);
-    NODE_SET_PROTOTYPE_METHOD(constructor, "width", Width);
-    NODE_SET_PROTOTYPE_METHOD(constructor, "height", Height);
-    NODE_SET_PROTOTYPE_METHOD(constructor, "size", Size);
-    NODE_SET_PROTOTYPE_METHOD(constructor, "toBuffer", ToBuffer);
-    NODE_SET_PROTOTYPE_METHOD(constructor, "ellipse", Ellipse);
-    NODE_SET_PROTOTYPE_METHOD(constructor, "save", Save);
-    NODE_SET_PROTOTYPE_METHOD(constructor, "resize", Resize);
-=======
+	NODE_SET_PROTOTYPE_METHOD(constructor, "resize", Resize);
+	NODE_SET_PROTOTYPE_METHOD(constructor, "channels", Channels);
+
 	NODE_SET_PROTOTYPE_METHOD(constructor, "convertGrayscale", ConvertGrayscale);
 	NODE_SET_PROTOTYPE_METHOD(constructor, "convertHSVscale", ConvertHSVscale);
 	NODE_SET_PROTOTYPE_METHOD(constructor, "copy", Copy);
@@ -64,7 +52,6 @@
 	NODE_SET_PROTOTYPE_METHOD(constructor, "bla", Bla);
 	NODE_SET_PROTOTYPE_METHOD(constructor, "canny", Canny);
 	NODE_SET_PROTOTYPE_METHOD(constructor, "dilate", Dilate);
->>>>>>> a0308135
 
 	NODE_SET_PROTOTYPE_METHOD(constructor, "findContours", FindContours);
 	NODE_SET_PROTOTYPE_METHOD(constructor, "drawContour", DrawContour);
@@ -96,19 +83,16 @@
 	return scope.Close(args.Holder());
 }
 
+
 Matrix::Matrix(): ObjectWrap() {
 	mat = cv::Mat();
 }
 
+
 Matrix::Matrix(int w, int h): ObjectWrap() {
-<<<<<<< HEAD
     mat = cv::Mat(w, h, CV_32FC3); 
-=======
-
 	//TODO:Parametrizar esto
-	mat = cv::Mat(h, w, CV_8UC3);
-
->>>>>>> a0308135
+	//mat = cv::Mat(h, w, CV_8UC3);
 }
 
 
@@ -169,56 +153,47 @@
 Matrix::Row(const Arguments& args){
 	SETUP_FUNCTION(Matrix)
 
-<<<<<<< HEAD
-  int width = self->mat.size().width;
-  int y = args[0]->IntegerValue();
-  v8::Local<v8::Array> arr = v8::Array::New(width);
-
-  for (int x=0; x<width; x++){
-    double v = 0;
-    if (self->mat.channels() == 1){
-      v = self->mat.at<float>(y, x);
-    } else {
-      // Assume 3 channel RGB
-      unsigned int val = 0;
-      cv::Vec3b pixel = self->mat.at<cv::Vec3b>(y, x);
-      val &= (uchar) pixel.val[2];
-      val &= ((uchar) pixel.val[1]) << 8;
-      val &= ((uchar) pixel.val[0]) << 16;  
-      v = (double) val;
-    }  
-    arr->Set(x, Number::New(v));
-  }
-=======
 	int width = self->mat.size().width;
-	int j = args[0]->IntegerValue();
+	int y = args[0]->IntegerValue();
 	v8::Local<v8::Array> arr = v8::Array::New(width);
 
-	for (int i=0; i<width; i++)
-		arr->Set(i, Number::New(self->mat.at<double>(i, j)));
-
->>>>>>> a0308135
-  return scope.Close(arr);
-}
-
-
-Handle<Value> 
-<<<<<<< HEAD
-Matrix::PixelRow(const Arguments& args){
-  SETUP_FUNCTION(Matrix)
-
-  int width = self->mat.size().width;
-  int y = args[0]->IntegerValue();
-  v8::Local<v8::Array> arr = v8::Array::New(width * 3);
-
-  for (int x=0; x<width; x++){
-    cv::Vec3b pixel = self->mat.at<cv::Vec3b>(y, x);
-    int offset = x * 3;
-    arr->Set(offset    , Number::New((double)pixel.val[0]));
-    arr->Set(offset + 1, Number::New((double)pixel.val[1]));
-    arr->Set(offset + 2, Number::New((double)pixel.val[2]));
-  }
-  return scope.Close(arr);
+	for (int x=0; x<width; x++){
+		double v = 0;
+		if (self->mat.channels() == 1){
+			v = self->mat.at<float>(y, x);
+		} else {
+			// Assume 3 channel RGB
+			unsigned int val = 0;
+			cv::Vec3b pixel = self->mat.at<cv::Vec3b>(y, x);
+			val &= (uchar) pixel.val[2];
+			val &= ((uchar) pixel.val[1]) << 8;
+			val &= ((uchar) pixel.val[0]) << 16;  
+			v = (double) val;
+		}  
+			arr->Set(x, Number::New(v));
+	}
+
+	return scope.Close(arr);
+}
+
+
+Handle<Value> 
+	Matrix::PixelRow(const Arguments& args){
+	SETUP_FUNCTION(Matrix)
+
+	int width = self->mat.size().width;
+	int y = args[0]->IntegerValue();
+	v8::Local<v8::Array> arr = v8::Array::New(width * 3);
+
+	for (int x=0; x<width; x++){
+		cv::Vec3b pixel = self->mat.at<cv::Vec3b>(y, x);
+		int offset = x * 3;
+		arr->Set(offset    , Number::New((double)pixel.val[0]));
+		arr->Set(offset + 1, Number::New((double)pixel.val[1]));
+		arr->Set(offset + 2, Number::New((double)pixel.val[2]));
+}
+
+	return scope.Close(arr);
 }
 
 Handle<Value> 
@@ -264,19 +239,6 @@
     arr->Set(offset + 2, Number::New((double)pixel.val[2]));
   }
   return scope.Close(arr);
-=======
-Matrix::Col(const Arguments& args){
-	SETUP_FUNCTION(Matrix)
-
-	int width = self->mat.size().width;
-	int j = args[0]->IntegerValue();
-	v8::Local<v8::Array> arr = v8::Array::New(width);
-
-	for (int i=0; i<width; i++)
-		arr->Set(i, Number::New(self->mat.at<double>(j, i)));
-
-	return scope.Close(arr);
->>>>>>> a0308135
 }
 
 Handle<Value> 
@@ -327,7 +289,6 @@
 Matrix::Ellipse(const v8::Arguments& args){
 	SETUP_FUNCTION(Matrix)
 
-<<<<<<< HEAD
   int x = args[0]->Uint32Value();
   int y = args[1]->Uint32Value();
   int width = args[2]->Uint32Value();
@@ -337,16 +298,7 @@
   cv::ellipse(self->mat, cv::Point(x, y), cv::Size(width, height), 0, 0, 360,
     cv::Scalar( (color >> 16) & 0xff , (color >> 8) & 0xff, color & 0xff ), 4, 8, 0);
   return scope.Close(v8::Null());
-=======
-	int x = args[0]->Uint32Value();
-	int y = args[1]->Uint32Value();
-	int width = args[2]->Uint32Value();
-	int height = args[3]->Uint32Value();    
-
-	cv::ellipse(self->mat, cv::Point(x, y), cv::Size(width, height), 0, 0, 360, cv::Scalar( 255, 0, 255 ), 4, 8, 0);
-	return scope.Close(v8::Null());
->>>>>>> a0308135
-}
+	}
 
 
 Handle<Value>
@@ -578,21 +530,17 @@
 	return Undefined();
 }
 
+
 cv::Scalar setColor(Local<Object> objColor) {
 
 	Local<Value> valB = objColor->Get(0);
 	Local<Value> valG = objColor->Get(1);
 	Local<Value> valR = objColor->Get(2);
 
-<<<<<<< HEAD
-  Local<Object> im_h = Matrix::constructor->GetFunction()->NewInstance();
-  Matrix *img = ObjectWrap::Unwrap<Matrix>(im_h);
-  cv::Mat mat = cv::Mat::eye(w, h, CV_32F);
-
-  img->mat = mat;
-  return scope.Close(im_h);
-}
-
+	cv::Scalar color = cv::Scalar(valB->IntegerValue(), valG->IntegerValue(), valR->IntegerValue());
+	return color;
+
+}
 
 
 Handle<Value>
@@ -610,9 +558,4 @@
 
 
   return scope.Close(Undefined());
-=======
-	cv::Scalar color = cv::Scalar(valB->IntegerValue(), valG->IntegerValue(), valR->IntegerValue());
-	return color;
-
->>>>>>> a0308135
 }