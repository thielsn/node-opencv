#include "Contours.h"
#include "Matrix.h"
#include "OpenCV.h"
#include <string.h>
#include <nan.h>

Nan::Persistent<FunctionTemplate> Matrix::constructor;

cv::Scalar setColor(Local<Object> objColor);
cv::Point setPoint(Local<Object> objPoint);
cv::Rect* setRect(Local<Object> objRect, cv::Rect &result);

void Matrix::Init(Local<Object> target) {
  Nan::HandleScope scope;

  //Class
  Local<FunctionTemplate> ctor = Nan::New<FunctionTemplate>(Matrix::New);
  constructor.Reset(ctor);
  ctor->InstanceTemplate()->SetInternalFieldCount(1);
  ctor->SetClassName(Nan::New("Matrix").ToLocalChecked());

  // Prototype
  Nan::SetPrototypeMethod(ctor, "row", Row);
  Nan::SetPrototypeMethod(ctor, "col", Col);
  Nan::SetPrototypeMethod(ctor, "pixelRow", PixelRow);
  Nan::SetPrototypeMethod(ctor, "pixelCol", PixelCol);
  Nan::SetPrototypeMethod(ctor, "empty", Empty);
  Nan::SetPrototypeMethod(ctor, "get", Get);
  Nan::SetPrototypeMethod(ctor, "getPixel", GetPixel);
  Nan::SetPrototypeMethod(ctor, "set", Set);
  Nan::SetPrototypeMethod(ctor, "put", Put);
  Nan::SetPrototypeMethod(ctor, "brightness", Brightness);
  Nan::SetPrototypeMethod(ctor, "normalize", Normalize);
  Nan::SetPrototypeMethod(ctor, "norm", Norm);
  Nan::SetPrototypeMethod(ctor, "getData", GetData);
  Nan::SetPrototypeMethod(ctor, "pixel", Pixel);
  Nan::SetPrototypeMethod(ctor, "width", Width);
  Nan::SetPrototypeMethod(ctor, "height", Height);
  Nan::SetPrototypeMethod(ctor, "type", Type);
  Nan::SetPrototypeMethod(ctor, "size", Size);
  Nan::SetPrototypeMethod(ctor, "clone", Clone);
  Nan::SetPrototypeMethod(ctor, "crop", Crop);
  Nan::SetPrototypeMethod(ctor, "toBuffer", ToBuffer);
  Nan::SetPrototypeMethod(ctor, "toBufferAsync", ToBufferAsync);
  Nan::SetPrototypeMethod(ctor, "ellipse", Ellipse);
  Nan::SetPrototypeMethod(ctor, "rectangle", Rectangle);
  Nan::SetPrototypeMethod(ctor, "line", Line);
  Nan::SetPrototypeMethod(ctor, "fillPoly", FillPoly);
  Nan::SetPrototypeMethod(ctor, "save", Save);
  Nan::SetPrototypeMethod(ctor, "saveAsync", SaveAsync);
  Nan::SetPrototypeMethod(ctor, "resize", Resize);
  Nan::SetPrototypeMethod(ctor, "rotate", Rotate);
  Nan::SetPrototypeMethod(ctor, "warpAffine", WarpAffine);
  Nan::SetPrototypeMethod(ctor, "copyTo", CopyTo);
  Nan::SetPrototypeMethod(ctor, "convertTo", ConvertTo);
  Nan::SetPrototypeMethod(ctor, "pyrDown", PyrDown);
  Nan::SetPrototypeMethod(ctor, "pyrUp", PyrUp);
  Nan::SetPrototypeMethod(ctor, "channels", Channels);
  Nan::SetPrototypeMethod(ctor, "convertGrayscale", ConvertGrayscale);
  Nan::SetPrototypeMethod(ctor, "convertHSVscale", ConvertHSVscale);
  Nan::SetPrototypeMethod(ctor, "gaussianBlur", GaussianBlur);
  Nan::SetPrototypeMethod(ctor, "medianBlur", MedianBlur);
  Nan::SetPrototypeMethod(ctor, "bilateralFilter", BilateralFilter);
  Nan::SetPrototypeMethod(ctor, "sobel", Sobel);
  Nan::SetPrototypeMethod(ctor, "copy", Copy);
  Nan::SetPrototypeMethod(ctor, "flip", Flip);
  Nan::SetPrototypeMethod(ctor, "roi", ROI);
  Nan::SetPrototypeMethod(ctor, "ptr", Ptr);
  Nan::SetPrototypeMethod(ctor, "absDiff", AbsDiff);
  Nan::SetPrototypeMethod(ctor, "dct", Dct);
  Nan::SetPrototypeMethod(ctor, "idct", Idct);
  Nan::SetPrototypeMethod(ctor, "addWeighted", AddWeighted);
  Nan::SetPrototypeMethod(ctor, "add", Add);
  Nan::SetPrototypeMethod(ctor, "bitwiseXor", BitwiseXor);
  Nan::SetPrototypeMethod(ctor, "bitwiseNot", BitwiseNot);
  Nan::SetPrototypeMethod(ctor, "bitwiseAnd", BitwiseAnd);
  Nan::SetPrototypeMethod(ctor, "countNonZero", CountNonZero);
  Nan::SetPrototypeMethod(ctor, "moments", Moments);
  Nan::SetPrototypeMethod(ctor, "canny", Canny);
  Nan::SetPrototypeMethod(ctor, "dilate", Dilate);
  Nan::SetPrototypeMethod(ctor, "erode", Erode);
  Nan::SetPrototypeMethod(ctor, "findContours", FindContours);
  Nan::SetPrototypeMethod(ctor, "drawContour", DrawContour);
  Nan::SetPrototypeMethod(ctor, "drawAllContours", DrawAllContours);
  Nan::SetPrototypeMethod(ctor, "goodFeaturesToTrack", GoodFeaturesToTrack);
  Nan::SetPrototypeMethod(ctor, "calcOpticalFlowPyrLK", CalcOpticalFlowPyrLK);
  Nan::SetPrototypeMethod(ctor, "houghLinesP", HoughLinesP);
  Nan::SetPrototypeMethod(ctor, "houghCircles", HoughCircles);
  Nan::SetPrototypeMethod(ctor, "inRange", inRange);
  Nan::SetPrototypeMethod(ctor, "adjustROI", AdjustROI);
  Nan::SetPrototypeMethod(ctor, "locateROI", LocateROI);
  Nan::SetPrototypeMethod(ctor, "threshold", Threshold);
  Nan::SetPrototypeMethod(ctor, "adaptiveThreshold", AdaptiveThreshold);
  Nan::SetPrototypeMethod(ctor, "meanStdDev", MeanStdDev);
  Nan::SetPrototypeMethod(ctor, "cvtColor", CvtColor);
  Nan::SetPrototypeMethod(ctor, "split", Split);
  Nan::SetPrototypeMethod(ctor, "merge", Merge);
  Nan::SetPrototypeMethod(ctor, "equalizeHist", EqualizeHist);
  Nan::SetPrototypeMethod(ctor, "floodFill", FloodFill);
  Nan::SetPrototypeMethod(ctor, "matchTemplate", MatchTemplate);
  Nan::SetPrototypeMethod(ctor, "matchTemplateByMatrix", MatchTemplateByMatrix);
  Nan::SetPrototypeMethod(ctor, "templateMatches", TemplateMatches);
  Nan::SetPrototypeMethod(ctor, "minMaxLoc", MinMaxLoc);
  Nan::SetPrototypeMethod(ctor, "pushBack", PushBack);
  Nan::SetPrototypeMethod(ctor, "putText", PutText);
  Nan::SetPrototypeMethod(ctor, "getPerspectiveTransform", GetPerspectiveTransform);
  Nan::SetPrototypeMethod(ctor, "warpPerspective", WarpPerspective);
  Nan::SetMethod(ctor, "Zeros", Zeros);
  Nan::SetMethod(ctor, "Ones", Ones);
  Nan::SetMethod(ctor, "Eye", Eye);
  Nan::SetMethod(ctor, "getRotationMatrix2D", GetRotationMatrix2D);
  Nan::SetPrototypeMethod(ctor, "copyWithMask", CopyWithMask);
  Nan::SetPrototypeMethod(ctor, "setWithMask", SetWithMask);
  Nan::SetPrototypeMethod(ctor, "meanWithMask", MeanWithMask);
  Nan::SetPrototypeMethod(ctor, "mean", Mean);
  Nan::SetPrototypeMethod(ctor, "shift", Shift);
  Nan::SetPrototypeMethod(ctor, "reshape", Reshape);
  Nan::SetPrototypeMethod(ctor, "release", Release);
  Nan::SetPrototypeMethod(ctor, "subtract", Subtract);
  Nan::SetPrototypeMethod(ctor, "compare", Compare);
  Nan::SetPrototypeMethod(ctor, "mul", Mul);

  target->Set(Nan::New("Matrix").ToLocalChecked(), ctor->GetFunction());
};

NAN_METHOD(Matrix::New) {
  Nan::HandleScope scope;
  if (info.This()->InternalFieldCount() == 0) {
    Nan::ThrowTypeError("Cannot instantiate without new");
  }

  Matrix *mat;

  if (info.Length() == 0) {
    mat = new Matrix;
  } else if (info.Length() == 2 && info[0]->IsInt32() && info[1]->IsInt32()) {
    mat = new Matrix(info[0]->IntegerValue(), info[1]->IntegerValue());
  } else if (info.Length() == 3 && info[0]->IsInt32() && info[1]->IsInt32()
      && info[2]->IsInt32()) {
    mat = new Matrix(info[0]->IntegerValue(), info[1]->IntegerValue(),
        info[2]->IntegerValue());
  } else if (info.Length() == 4 && info[0]->IsInt32() && info[1]->IsInt32() &&
        info[2]->IsInt32() && info[3]->IsArray()) {
    mat = new Matrix(info[0]->IntegerValue(), info[1]->IntegerValue(),
        info[2]->IntegerValue(), info[3]->ToObject());
  } else {  // if (info.Length() == 5) {
    Matrix *other = Nan::ObjectWrap::Unwrap<Matrix>(info[0]->ToObject());
    int x = info[1]->IntegerValue();
    int y = info[2]->IntegerValue();
    int w = info[3]->IntegerValue();
    int h = info[4]->IntegerValue();
    mat = new Matrix(other->mat, cv::Rect(x, y, w, h));
  }

  mat->Wrap(info.Holder());
  info.GetReturnValue().Set(info.Holder());
}

Matrix::Matrix() :
    node_opencv::Matrix() {
  mat = cv::Mat();
}

Matrix::Matrix(int rows, int cols) :
    node_opencv::Matrix() {
  mat = cv::Mat(rows, cols, CV_32FC3);
}

Matrix::Matrix(int rows, int cols, int type) :
    node_opencv::Matrix() {
  mat = cv::Mat(rows, cols, type);
}

Matrix::Matrix(cv::Mat m, cv::Rect roi) :
    node_opencv::Matrix() {
  mat = cv::Mat(m, roi);
}

Matrix::Matrix(int rows, int cols, int type, Local<Object> scalarObj) {
  mat = cv::Mat(rows, cols, type);
  if (mat.channels() == 3) {
    mat.setTo(cv::Scalar(scalarObj->Get(0)->IntegerValue(),
        scalarObj->Get(1)->IntegerValue(),
        scalarObj->Get(2)->IntegerValue()));
  } else if (mat.channels() == 2) {
    mat.setTo(cv::Scalar(scalarObj->Get(0)->IntegerValue(),
        scalarObj->Get(1)->IntegerValue()));
  } else if (mat.channels() == 1) {
    mat.setTo(cv::Scalar(scalarObj->Get(0)->IntegerValue()));
  } else {
    Nan::ThrowError("Only 1-3 channels are supported");
  }
}

NAN_METHOD(Matrix::Empty) {
  SETUP_FUNCTION(Matrix)
  info.GetReturnValue().Set(Nan::New<Boolean>(self->mat.empty()));
}

double Matrix::DblGet(cv::Mat mat, int i, int j) {

  double val = 0;
  cv::Vec3b pix;
  unsigned int pint = 0;

  switch (mat.type()) {
    case CV_32FC3:
      pix = mat.at<cv::Vec3f>(i, j);
      pint |= (uchar) pix.val[2];
      pint |= ((uchar) pix.val[1]) << 8;
      pint |= ((uchar) pix.val[0]) << 16;
      val = (double) pint;
      break;
    case CV_64FC1:
      val = mat.at<double>(i, j);
      break;
    case CV_32FC1:
      val = mat.at<float>(i, j);
      break;
    default:
      val = mat.at<double>(i, j);
      break;
  }

  return val;
}

NAN_METHOD(Matrix::Pixel) {
  SETUP_FUNCTION(Matrix)

  int y = info[0]->IntegerValue();
  int x = info[1]->IntegerValue();

  // cv::Scalar scal = self->mat.at<uchar>(y, x);

  if (info.Length() == 3) {
    Local < Object > objColor = info[2]->ToObject();

    if (self->mat.channels() == 3) {
      self->mat.at<cv::Vec3b>(y, x)[0] =
          (uchar) objColor->Get(0)->IntegerValue();
      self->mat.at<cv::Vec3b>(y, x)[1] =
          (uchar) objColor->Get(1)->IntegerValue();
      self->mat.at<cv::Vec3b>(y, x)[2] =
          (uchar) objColor->Get(2)->IntegerValue();
    } else if (self->mat.channels() == 1)
      self->mat.at<uchar>(y, x) = (uchar) objColor->Get(0)->IntegerValue();

    info.GetReturnValue().Set(info[2]->ToObject());
  } else {
    if (self->mat.channels() == 3) {
      cv::Vec3b intensity = self->mat.at<cv::Vec3b>(y, x);

      v8::Local < v8::Array > arr = Nan::New<v8::Array>(3);
      arr->Set(0, Nan::New<Number>(intensity[0]));
      arr->Set(1, Nan::New<Number>(intensity[1]));
      arr->Set(2, Nan::New<Number>(intensity[2]));
      info.GetReturnValue().Set(arr);
    } else if (self->mat.channels() == 1) {
      uchar intensity = self->mat.at<uchar>(y, x);
      info.GetReturnValue().Set(Nan::New<Number>(intensity));
    }
  }

  return;
  // double val = Matrix::DblGet(t, i, j);
  // info.GetReturnValue().Set(Nan::New<Number>(val));
}

NAN_METHOD(Matrix::Get) {
  SETUP_FUNCTION(Matrix)

  int i = info[0]->IntegerValue();
  int j = info[1]->IntegerValue();

  double val = Matrix::DblGet(self->mat, i, j);
  info.GetReturnValue().Set(Nan::New<Number>(val));
}

NAN_METHOD(Matrix::GetPixel) {
  SETUP_FUNCTION(Matrix)

  int y = info[0]->IntegerValue();
  int x = info[1]->IntegerValue();

  if (self->mat.channels() == 4) {
    v8::Local < v8::Array > arr = Nan::New<Array>(4);
    cv::Vec4b pixel = self->mat.at<cv::Vec4b>(y, x);
    arr->Set(0, Nan::New<Number>((double) pixel.val[0]));
    arr->Set(1, Nan::New<Number>((double) pixel.val[1]));
    arr->Set(2, Nan::New<Number>((double) pixel.val[2]));
    arr->Set(3, Nan::New<Number>((double) pixel.val[3]));
    info.GetReturnValue().Set(arr);
  } else if (self->mat.channels() == 3) {
    v8::Local < v8::Array > arr = Nan::New<Array>(3);
    cv::Vec3b pixel = self->mat.at<cv::Vec3b>(y, x);
    arr->Set(0, Nan::New<Number>((double) pixel.val[0]));
    arr->Set(1, Nan::New<Number>((double) pixel.val[1]));
    arr->Set(2, Nan::New<Number>((double) pixel.val[2]));
    info.GetReturnValue().Set(arr);
  } else if(self->mat.channels() == 1) {
    int pixel = (int)self->mat.at<unsigned char>(y, x);
    info.GetReturnValue().Set(pixel);
  } else {
    Nan::ThrowTypeError("Only 4, 3 and 1 channel matrix are supported");
  }
}

NAN_METHOD(Matrix::Set) {
  SETUP_FUNCTION(Matrix)

  int i = info[0]->IntegerValue();
  int j = info[1]->IntegerValue();
  double val = info[2]->NumberValue();
  int vint = 0;

  if (info.Length() == 4) {
    self->mat.at<cv::Vec3b>(i, j)[info[3]->NumberValue()] = val;
  } else if (info.Length() == 3) {
    switch (self->mat.type()) {
      case CV_32FC3:
        vint = static_cast<unsigned int>(val + 0.5);
        self->mat.at<cv::Vec3f>(i, j)[0] = (uchar) (vint >> 16) & 0xff;
        self->mat.at<cv::Vec3f>(i, j)[1] = (uchar) (vint >> 8) & 0xff;
        self->mat.at<cv::Vec3f>(i, j)[2] = (uchar) (vint) & 0xff;
        // printf("!!!i %x, %x, %x", (vint >> 16) & 0xff, (vint >> 8) & 0xff, (vint) & 0xff);
        break;
      case CV_32FC1:
        self->mat.at<float>(i, j) = val;
        break;
      default:
        self->mat.at<double>(i, j) = val;
    }

  } else {
    Nan::ThrowTypeError("Invalid number of arguments");
  }

  return;
}

// @author tualo
// put node buffer directly into the image data
// img.put(new Buffer([0,100,0,100,100...]));
NAN_METHOD(Matrix::Put) {
  SETUP_FUNCTION(Matrix)

  if (!Buffer::HasInstance(info[0])) {
    Nan::ThrowTypeError("Not a buffer");
  }
  const char* buffer_data = Buffer::Data(info[0]);
  size_t buffer_length = Buffer::Length(info[0]);
  memcpy(self->mat.data, buffer_data, buffer_length);
  return;
}

// @author tualo
// getData getting node buffer of image data
NAN_METHOD(Matrix::GetData) {
  Nan::HandleScope scope;

  Matrix *self = Nan::ObjectWrap::Unwrap<Matrix>(info.This());
  int size = self->mat.rows * self->mat.cols * self->mat.elemSize();
  Local<Object> buf = Nan::NewBuffer(size).ToLocalChecked();
  uchar* data = (uchar*) Buffer::Data(buf);
  // if there is padding after each row, clone first to get rid of it
  if (self->mat.dims == 2 && self->mat.step[0] != size_t(self->mat.size[1])) {
    cv::Mat copy = self->mat.clone();
    memcpy(data, copy.data, size);
  } else {
    memcpy(data, self->mat.data, size);
  }

  v8::Local<v8::Object> globalObj = Nan::GetCurrentContext()->Global();
  v8::Local<v8::Function> bufferConstructor = v8::Local<v8::Function>::Cast(globalObj->Get(Nan::New<String>("Buffer").ToLocalChecked()));
  v8::Local<v8::Value> constructorArgs[3] = {buf, Nan::New<v8::Integer>((unsigned) size), Nan::New<v8::Integer>(0)};
  v8::Local<v8::Object> actualBuffer = Nan::NewInstance(bufferConstructor, 3, constructorArgs).ToLocalChecked();

  info.GetReturnValue().Set(actualBuffer);
}

NAN_METHOD(Matrix::Brightness) {
  Nan::HandleScope scope;
  Matrix *self = Nan::ObjectWrap::Unwrap<Matrix>(info.This());

  if (info.Length() == 2) {
    cv::Mat image;

    if (self->mat.channels() == 3) {
      image = self->mat;
    } else if (self->mat.channels() == 1) {
      cv::Mat myimg = self->mat;
      cv::cvtColor(myimg, image, CV_GRAY2RGB);
    } else {
      Nan::ThrowError("those channels are not supported");
    }

    cv::Mat new_image = cv::Mat::zeros( image.size(), image.type() );
    double alpha = info[0]->NumberValue();
    int beta = info[1]->IntegerValue();

    // Do the operation new_image(i,j) = alpha*image(i,j) + beta
    for (int y = 0; y < image.rows; y++ ) {
      for (int x = 0; x < image.cols; x++ ) {
        for (int c = 0; c < 3; c++ ) {
          new_image.at<cv::Vec3b>(y,x)[c] =
              cv::saturate_cast<uchar>(alpha*( image.at<cv::Vec3b>(y,x)[c] ) + beta);
        }
      }
    }

    if (self->mat.channels() == 3) {
      new_image.copyTo(self->mat);
    } else if (self->mat.channels() == 1) {
      cv::Mat gray;
      cv::cvtColor(new_image, gray, CV_BGR2GRAY);
      gray.copyTo(self->mat);
    }
  } else {
    if (info.Length() == 1) {
      int diff = info[0]->IntegerValue();
      cv::Mat img = self->mat + diff;
      img.copyTo(self->mat);
    } else {
      info.GetReturnValue().Set(Nan::New("Insufficient or wrong arguments").ToLocalChecked());
    }
  }

  info.GetReturnValue().Set(Nan::Null());
}

int getNormType(int type) {
  if ((type != cv::NORM_MINMAX) && (type != cv::NORM_INF)
      && (type != cv::NORM_L1) && (type != cv::NORM_L2)
      && (type != cv::NORM_L2SQR) && (type != cv::NORM_HAMMING)
      && (type != cv::NORM_HAMMING2) && (type != cv::NORM_RELATIVE)
      && (type != cv::NORM_TYPE_MASK)) {
    Nan::ThrowTypeError("type value must be NORM_INF=1, NORM_L1=2, NORM_L2=4,"
        " NORM_L2SQR=5, NORM_HAMMING=6, NORM_HAMMING2=7, NORM_TYPE_MASK=7, "
        "NORM_RELATIVE=8, NORM_MINMAX=32 ");
  }
  return type;
}

// @author tualo
// normalize wrapper
NAN_METHOD(Matrix::Normalize) {
  if (!info[0]->IsNumber()) {
    Nan::ThrowTypeError("min is required (argument 1)");
  }

  if (!info[1]->IsNumber()) {
    Nan::ThrowTypeError("max is required (argument 2)");
  }

  int type = cv::NORM_MINMAX;
  if (info[2]->IsNumber()) {
    type = getNormType(info[2]->Uint32Value());
  }
  int dtype = -1;
  if (info[3]->IsNumber()) {
    dtype = info[3]->IntegerValue();
  }

  double min = info[0]->NumberValue();
  double max = info[1]->NumberValue();

  Matrix *self = Nan::ObjectWrap::Unwrap<Matrix>(info.This());
  cv::Mat norm;

  cv::Mat mask;
  if (info[4]->IsObject()) {
    Matrix *mmask = Nan::ObjectWrap::Unwrap<Matrix>(info[4]->ToObject());
    mask = mmask->mat;
  }

  cv::normalize(self->mat, norm, min, max, type, dtype, mask);

  norm.copyTo(self->mat);

  info.GetReturnValue().Set(Nan::Null());
}

/**
 * Calculates an absolute array norm, an absolute difference norm, or a relative
 * difference norm.
 *
 * Reference: http://docs.opencv.org/2.4/modules/core/doc/
 *            operations_on_arrays.html?highlight=normalize#norm
 */
NAN_METHOD(Matrix::Norm) {
  Matrix *src2 = NULL;
  int normType = cv::NORM_L2;
  cv::Mat mask;
  int infoCount = 0;

  Matrix *src1 = Nan::ObjectWrap::Unwrap<Matrix>(info.This());

  // If src2 is specified calculate absolute or relative difference norm
  if (!info[infoCount]->IsUndefined() && info[infoCount]->IsObject()) {
    src2 = Nan::ObjectWrap::Unwrap<Matrix>(info[infoCount]->ToObject());
    infoCount++;
  }

  // NORM_TYPE
  if (!info[infoCount]->IsUndefined() && info[infoCount]->IsInt32()) {
    normType = getNormType(info[infoCount]->Uint32Value());
    infoCount++;
  }

  // Mask
  if (!info[infoCount]->IsUndefined() && info[infoCount]->IsObject()) {
    Matrix *mmask = Nan::ObjectWrap::Unwrap<Matrix>(info[infoCount]->ToObject());
    mask = mmask->mat;
    infoCount++;
  }

  double res = 0;
  if (src2) {
    res = cv::norm(src1->mat, src2->mat, normType, mask);
  } else {
    res = cv::norm(src1->mat, normType, mask);
  }

  info.GetReturnValue().Set(Nan::New<Number>(res));
}

NAN_METHOD(Matrix::Size) {
  SETUP_FUNCTION(Matrix)

  v8::Local < v8::Array > arr = Nan::New<Array>(2);
  arr->Set(0, Nan::New<Number>(self->mat.size().height));
  arr->Set(1, Nan::New<Number>(self->mat.size().width));

  info.GetReturnValue().Set(arr);
}

NAN_METHOD(Matrix::Type) {
  SETUP_FUNCTION(Matrix)

  info.GetReturnValue().Set(Nan::New<Int32>(self->mat.type()));
}

NAN_METHOD(Matrix::Clone) {
  SETUP_FUNCTION(Matrix)

  Local < Object > im_h =
      Nan::NewInstance(Nan::GetFunction(Nan::New(Matrix::constructor)).ToLocalChecked()).ToLocalChecked();

  Matrix *m = Nan::ObjectWrap::Unwrap<Matrix>(im_h);
  m->mat = self->mat.clone();

  info.GetReturnValue().Set(im_h);
}

NAN_METHOD(Matrix::Crop) {
  SETUP_FUNCTION(Matrix)

  if ((info.Length() == 4) && (info[0]->IsNumber()) && (info[1]->IsNumber())
      && (info[2]->IsNumber()) && (info[3]->IsNumber())) {

    int x = info[0]->IntegerValue();
    int y = info[1]->IntegerValue();
    int width = info[2]->IntegerValue();
    int height = info[3]->IntegerValue();

    cv::Rect roi(x, y, width, height);

    Local < Object > im_h =
        Nan::NewInstance(Nan::GetFunction(Nan::New(Matrix::constructor)).ToLocalChecked()).ToLocalChecked();
    Matrix *m = Nan::ObjectWrap::Unwrap<Matrix>(im_h);
    m->mat = self->mat(roi);

    info.GetReturnValue().Set(im_h);
  } else {
    info.GetReturnValue().Set(Nan::New("Insufficient or wrong arguments").ToLocalChecked());
  }
}

NAN_METHOD(Matrix::Row) {
  SETUP_FUNCTION(Matrix)

  int width = self->mat.size().width;
  int y = info[0]->IntegerValue();
  v8::Local < v8::Array > arr = Nan::New<Array>(width);

  for (int x = 0; x < width; x++) {
    double v = Matrix::DblGet(self->mat, y, x);
    arr->Set(x, Nan::New<Number>(v));
  }

  info.GetReturnValue().Set(arr);
}

NAN_METHOD(Matrix::PixelRow) {
  SETUP_FUNCTION(Matrix)

  int width = self->mat.size().width;
  int y = info[0]->IntegerValue();
  v8::Local < v8::Array > arr;

  if (self->mat.channels() == 4) {
    arr = Nan::New<Array>(width * 4);
    for (int x = 0; x < width; x++) {
      cv::Vec4b pixel = self->mat.at<cv::Vec4b>(y, x);
      int offset = x * 4;
      arr->Set(offset, Nan::New<Number>((double) pixel.val[0]));
      arr->Set(offset + 1, Nan::New<Number>((double) pixel.val[1]));
      arr->Set(offset + 2, Nan::New<Number>((double) pixel.val[2]));
      arr->Set(offset + 3, Nan::New<Number>((double) pixel.val[3]));
    }
  } else if(self->mat.channels() == 3){
    arr = Nan::New<Array>(width * 3);
    for (int x = 0; x < width; x++) {
      cv::Vec3b pixel = self->mat.at<cv::Vec3b>(y, x);
      int offset = x * 3;
      arr->Set(offset, Nan::New<Number>((double) pixel.val[0]));
      arr->Set(offset + 1, Nan::New<Number>((double) pixel.val[1]));
      arr->Set(offset + 2, Nan::New<Number>((double) pixel.val[2]));
    }
  } else if(self->mat.channels() == 1){
    arr = Nan::New<Array>(width);
    for (int x = 0; x < width; x++) {
      int pixel = (int)self->mat.at<unsigned char>(y, x);
      arr->Set(x, Nan::New<Number>(pixel));
    }
  } else {
      Nan::ThrowTypeError("Only 4, 3 and 1 channel matrix are supported");
  }

  info.GetReturnValue().Set(arr);
}

NAN_METHOD(Matrix::Col) {
  SETUP_FUNCTION(Matrix)

  int height = self->mat.size().height;
  int x = info[0]->IntegerValue();
  v8::Local < v8::Array > arr = Nan::New<Array>(height);

  for (int y = 0; y < height; y++) {
    double v = Matrix::DblGet(self->mat, y, x);
    arr->Set(y, Nan::New<Number>(v));
  }
  info.GetReturnValue().Set(arr);
}

NAN_METHOD(Matrix::PixelCol) {
  SETUP_FUNCTION(Matrix)

  int height = self->mat.size().height;
  int x = info[0]->IntegerValue();
  v8::Local < v8::Array > arr;
<<<<<<< HEAD
  
  if (self->mat.channels() == 4) {
    arr = Nan::New<Array>(height * 4);
    for (int y = 0; y < height; y++) {
      cv::Vec4b pixel = self->mat.at<cv::Vec4b>(y, x);
      int offset = y * 4;
      arr->Set(offset, Nan::New<Number>((double) pixel.val[0]));
      arr->Set(offset + 1, Nan::New<Number>((double) pixel.val[1]));
      arr->Set(offset + 2, Nan::New<Number>((double) pixel.val[2]));
      arr->Set(offset + 3, Nan::New<Number>((double) pixel.val[3]));
    }
  } else if (self->mat.channels() == 3) {
=======

  if (self->mat.channels() == 3) {
>>>>>>> bbf323d8
    arr = Nan::New<Array>(height * 3);
    for (int y = 0; y < height; y++) {
      cv::Vec3b pixel = self->mat.at<cv::Vec3b>(y, x);
      int offset = y * 3;
      arr->Set(offset, Nan::New<Number>((double) pixel.val[0]));
      arr->Set(offset + 1, Nan::New<Number>((double) pixel.val[1]));
      arr->Set(offset + 2, Nan::New<Number>((double) pixel.val[2]));
    }
  } else if(self->mat.channels() == 1) {
    arr = Nan::New<Array>(height);
    for (int y = 0; y < height; y++) {
      int pixel = (int)self->mat.at<unsigned char>(y, x);
      arr->Set(y, Nan::New<Number>(pixel));
    }
  } else {
    Nan::ThrowTypeError("Only 4, 3 and 1 channel matrix are supported");
  }

  info.GetReturnValue().Set(arr);
}

NAN_METHOD(Matrix::Width) {
  SETUP_FUNCTION(Matrix)

  info.GetReturnValue().Set(Nan::New<Number>(self->mat.size().width));
}

NAN_METHOD(Matrix::Height) {
  SETUP_FUNCTION(Matrix)

  info.GetReturnValue().Set(Nan::New<Number>(self->mat.size().height));
}

NAN_METHOD(Matrix::Channels) {
  SETUP_FUNCTION(Matrix)

  info.GetReturnValue().Set(Nan::New<Number>(self->mat.channels()));
}

NAN_METHOD(Matrix::ToBuffer) {
  SETUP_FUNCTION(Matrix)

  if ((info.Length() > 0) && (info[0]->IsFunction())) {
    return Matrix::ToBufferAsync(info);
  }

  // SergeMv changes
  // img.toBuffer({ext: ".png", pngCompression: 9}); // default png compression is 3
  // img.toBuffer({ext: ".jpg", jpegQuality: 80});
  // img.toBuffer(); // creates Jpeg with quality of 95 (Opencv default quality)
  // via the ext you can do other image formats too (like tiff), see
  // http://docs.opencv.org/modules/highgui/doc/reading_and_writing_images_and_video.html#imencode
  //---------------------------
  // Provide default value
  const char *ext = ".jpg";
  std::string optExt;
  std::vector<int> params;

  // See if the options argument is passed
  if ((info.Length() > 0) && (info[0]->IsObject())) {
    // Get this options argument
    v8::Handle < v8::Object > options = v8::Local<v8::Object>::Cast(info[0]);
    // If the extension (image format) is provided
    if (options->Has(Nan::New<String>("ext").ToLocalChecked())) {
      v8::String::Utf8Value str(
          options->Get(Nan::New<String>("ext").ToLocalChecked())->ToString());
      optExt = *str;
      ext = (const char *) optExt.c_str();
    }
    if (options->Has(Nan::New<String>("jpegQuality").ToLocalChecked())) {
      int compression =
          options->Get(Nan::New<String>("jpegQuality").ToLocalChecked())->IntegerValue();
      params.push_back(CV_IMWRITE_JPEG_QUALITY);
      params.push_back(compression);
    }
    if (options->Has(Nan::New<String>("pngCompression").ToLocalChecked())) {
      int compression =
          options->Get(Nan::New<String>("pngCompression").ToLocalChecked())->IntegerValue();
      params.push_back(CV_IMWRITE_PNG_COMPRESSION);
      params.push_back(compression);
    }
  }

  //---------------------------
  std::vector<uchar> vec(0);

  cv::imencode(ext, self->mat, vec, params);

  Local < Object > buf = Nan::NewBuffer(vec.size()).ToLocalChecked();
  uchar* data = (uchar*) Buffer::Data(buf);
  memcpy(data, &vec[0], vec.size());

  v8::Local < v8::Object > globalObj = Nan::GetCurrentContext()->Global();
  v8::Local < v8::Function > bufferConstructor = v8::Local < v8::Function
      > ::Cast(globalObj->Get(Nan::New<String>("Buffer").ToLocalChecked()));
  v8::Local<v8::Value> constructorArgs[3] =
      {buf, Nan::New<v8::Integer>((unsigned)vec.size()), Nan::New<v8::Integer>(0)};
  v8::Local < v8::Object > actualBuffer = Nan::NewInstance(bufferConstructor, 3, constructorArgs).ToLocalChecked();

  info.GetReturnValue().Set(actualBuffer);
}

class AsyncToBufferWorker: public Nan::AsyncWorker {
public:
  AsyncToBufferWorker(Nan::Callback *callback, Matrix* matrix, std::string ext,
    std::vector<int> params) :
      Nan::AsyncWorker(callback),
      matrix(matrix),
      ext(ext),
      params(params) {
  }

  ~AsyncToBufferWorker() {
  }

  void Execute() {
    std::vector<uchar> vec(0);
    // std::vector<int> params(0);//CV_IMWRITE_JPEG_QUALITY 90
    cv::imencode(ext, this->matrix->mat, vec, this->params);
    res = vec;
  }

  void HandleOKCallback() {
    Nan::HandleScope scope;

    Local<Object> buf = Nan::NewBuffer(res.size()).ToLocalChecked();
    uchar* data = (uchar*) Buffer::Data(buf);
    memcpy(data, &res[0], res.size());

    v8::Local<v8::Object> globalObj = Nan::GetCurrentContext()->Global();
    v8::Local<v8::Function> bufferConstructor = v8::Local<v8::Function>::Cast(globalObj->Get(Nan::New<String>("Buffer").ToLocalChecked()));
    v8::Local<v8::Value> constructorArgs[3] = {buf, Nan::New<v8::Integer>((unsigned)res.size()), Nan::New<v8::Integer>(0)};
    v8::Local<v8::Object> actualBuffer = Nan::NewInstance(bufferConstructor, 3, constructorArgs).ToLocalChecked();;

    Local<Value> argv[] = {
      Nan::Null(),
      actualBuffer
    };

    Nan::TryCatch try_catch;
    callback->Call(2, argv);
    if (try_catch.HasCaught()) {
      Nan::FatalException(try_catch);
    }

  }

private:
  Matrix* matrix;
  std::string ext;
  std::vector<int> params;
  std::vector<uchar> res;
};

NAN_METHOD(Matrix::ToBufferAsync) {
  SETUP_FUNCTION(Matrix)

  REQ_FUN_ARG(0, cb);

  std::string ext = std::string(".jpg");
  std::vector<int> params;

  // See if the options argument is passed
  if ((info.Length() > 1) && (info[1]->IsObject())) {
    // Get this options argument
    v8::Handle < v8::Object > options = v8::Local<v8::Object>::Cast(info[1]);
    // If the extension (image format) is provided
    if (options->Has(Nan::New<String>("ext").ToLocalChecked())) {
      v8::String::Utf8Value str(
          options->Get(Nan::New<String>("ext").ToLocalChecked())->ToString());
      std::string str2 = std::string(*str);
      ext = str2;
    }
    if (options->Has(Nan::New<String>("jpegQuality").ToLocalChecked())) {
      int compression =
          options->Get(Nan::New<String>("jpegQuality").ToLocalChecked())->IntegerValue();
      params.push_back(CV_IMWRITE_JPEG_QUALITY);
      params.push_back(compression);
    }
    if (options->Has(Nan::New<String>("pngCompression").ToLocalChecked())) {
      int compression =
          options->Get(Nan::New<String>("pngCompression").ToLocalChecked())->IntegerValue();
      params.push_back(CV_IMWRITE_PNG_COMPRESSION);
      params.push_back(compression);
    }
  }

  Nan::Callback *callback = new Nan::Callback(cb.As<Function>());
  Nan::AsyncQueueWorker(new AsyncToBufferWorker(callback, self, ext, params));

  return;
}

NAN_METHOD(Matrix::Ellipse) {
  SETUP_FUNCTION(Matrix)

  int x = 0;
  int y = 0;
  int width = 0;
  int height = 0;
  cv::Scalar color(0, 0, 255);
  int thickness = 1;
  double angle = 0;
  double startAngle = 0;
  double endAngle = 360;
  int lineType = 8;
  int shift = 0;

  if (info[0]->IsObject()) {
    v8::Handle < v8::Object > options = v8::Local<v8::Object>::Cast(info[0]);
    if (options->Has(Nan::New<String>("center").ToLocalChecked())) {
      Local < Object > center =
          options->Get(Nan::New<String>("center").ToLocalChecked())->ToObject();
      x = center->Get(Nan::New<String>("x").ToLocalChecked())->Uint32Value();
      y = center->Get(Nan::New<String>("y").ToLocalChecked())->Uint32Value();
    }
    if (options->Has(Nan::New<String>("axes").ToLocalChecked())) {
      Local < Object > axes = options->Get(Nan::New<String>("axes").ToLocalChecked())->ToObject();
      width = axes->Get(Nan::New<String>("width").ToLocalChecked())->Uint32Value();
      height = axes->Get(Nan::New<String>("height").ToLocalChecked())->Uint32Value();
    }
    if (options->Has(Nan::New<String>("thickness").ToLocalChecked())) {
      thickness = options->Get(Nan::New<String>("thickness").ToLocalChecked())->Uint32Value();
    }
    if (options->Has(Nan::New<String>("angle").ToLocalChecked())) {
      angle = options->Get(Nan::New<String>("angle").ToLocalChecked())->NumberValue();
    }
    if (options->Has(Nan::New<String>("startAngle").ToLocalChecked())) {
      startAngle = options->Get(Nan::New<String>("startAngle").ToLocalChecked())->NumberValue();
    }
    if (options->Has(Nan::New<String>("endAngle").ToLocalChecked())) {
      endAngle = options->Get(Nan::New<String>("endAngle").ToLocalChecked())->NumberValue();
    }
    if (options->Has(Nan::New<String>("lineType").ToLocalChecked())) {
      lineType = options->Get(Nan::New<String>("lineType").ToLocalChecked())->Uint32Value();
    }
    if (options->Has(Nan::New<String>("shift").ToLocalChecked())) {
      shift = options->Get(Nan::New<String>("shift").ToLocalChecked())->Uint32Value();
    }
    if (options->Has(Nan::New<String>("color").ToLocalChecked())) {
      Local < Object > objColor =
          options->Get(Nan::New<String>("color").ToLocalChecked())->ToObject();
      color = setColor(objColor);
    }
  } else {
    x = info[0]->Uint32Value();
    y = info[1]->Uint32Value();
    width = info[2]->Uint32Value();
    height = info[3]->Uint32Value();

    if (info[4]->IsArray()) {
      Local < Object > objColor = info[4]->ToObject();
      color = setColor(objColor);
    }

    if (info[5]->IntegerValue())
      thickness = info[5]->IntegerValue();
  }

  cv::ellipse(self->mat, cv::Point(x, y), cv::Size(width, height), angle,
      startAngle, endAngle, color, thickness, lineType, shift);
  info.GetReturnValue().Set(Nan::Null());
}

NAN_METHOD(Matrix::Rectangle) {
  SETUP_FUNCTION(Matrix)

  if (info[0]->IsArray() && info[1]->IsArray()) {
    Local < Object > xy = info[0]->ToObject();
    Local < Object > width_height = info[1]->ToObject();

    cv::Scalar color(0, 0, 255);

    if (info[2]->IsArray()) {
      Local < Object > objColor = info[2]->ToObject();
      color = setColor(objColor);
    }

    int x = xy->Get(0)->IntegerValue();
    int y = xy->Get(1)->IntegerValue();

    int width = width_height->Get(0)->IntegerValue();
    int height = width_height->Get(1)->IntegerValue();

    int thickness = 1;

    if (info[3]->IntegerValue())
      thickness = info[3]->IntegerValue();

    cv::rectangle(self->mat, cv::Point(x, y), cv::Point(x + width, y + height),
        color, thickness);
  }

  info.GetReturnValue().Set(Nan::Null());
}

NAN_METHOD(Matrix::Line) {
  SETUP_FUNCTION(Matrix)

  if (info[0]->IsArray() && info[1]->IsArray()) {
    Local < Object > xy1 = info[0]->ToObject();
    Local < Object > xy2 = info[1]->ToObject();

    cv::Scalar color(0, 0, 255);

    if (info[2]->IsArray()) {
      Local < Object > objColor = info[2]->ToObject();
      color = setColor(objColor);
    }

    int x1 = xy1->Get(0)->IntegerValue();
    int y1 = xy1->Get(1)->IntegerValue();

    int x2 = xy2->Get(0)->IntegerValue();
    int y2 = xy2->Get(1)->IntegerValue();

    int thickness = 1;

    if (info[3]->IntegerValue())
      thickness = info[3]->IntegerValue();

    cv::line(self->mat, cv::Point(x1, y1), cv::Point(x2, y2), color, thickness);
  }

  info.GetReturnValue().Set(Nan::Null());
}

NAN_METHOD(Matrix::FillPoly) {
  SETUP_FUNCTION(Matrix)

  if (info[0]->IsArray()) {
    Local < Array > polyArray = Local < Array > ::Cast(info[0]->ToObject());

    cv::Point **polygons = new cv::Point*[polyArray->Length()];
    int *polySizes = new int[polyArray->Length()];
    for (unsigned int i = 0; i < polyArray->Length(); i++) {
      Local<Array> singlePoly = Local<Array> ::Cast(polyArray->Get(i)->ToObject());
      polygons[i] = new cv::Point[singlePoly->Length()];
      polySizes[i] = singlePoly->Length();

      for (unsigned int j = 0; j < singlePoly->Length(); j++) {
        Local<Array> point = Local<Array> ::Cast(singlePoly->Get(j)->ToObject());
        polygons[i][j].x = point->Get(0)->IntegerValue();
        polygons[i][j].y = point->Get(1)->IntegerValue();
      }
    }

    cv::Scalar color(0, 0, 255);
    if (info[1]->IsArray()) {
      Local<Object> objColor = info[1]->ToObject();
      color = setColor(objColor);
    }

    cv::fillPoly(self->mat, (const cv::Point **) polygons, polySizes,
        polyArray->Length(), color);
  }

  info.GetReturnValue().Set(Nan::Null());
}

NAN_METHOD(Matrix::Save) {
  SETUP_FUNCTION(Matrix)

  if (info.Length() > 1) {
    return SaveAsync(info);
  }

  if (!info[0]->IsString()) {
    Nan::ThrowTypeError("filename required");
  }

  Nan::Utf8String filename(info[0]);
  int res = cv::imwrite(*filename, self->mat);

  info.GetReturnValue().Set(Nan::New<Number>(res));
}

// All this is for async save, see here for nan example:
// https://github.com/rvagg/nan/blob/c579ae858ae3208d7e702e8400042ba9d48fa64b/examples/async_pi_estimate/async.cc
class AsyncSaveWorker: public Nan::AsyncWorker {
public:
  AsyncSaveWorker(Nan::Callback *callback, Matrix* matrix, char* filename) :
      Nan::AsyncWorker(callback),
      matrix(matrix),
      filename(filename) {
  }

  ~AsyncSaveWorker() {
  }

  // Executed inside the worker-thread.
  // It is not safe to access V8, or V8 data structures
  // here, so everything we need for input and output
  // should go on `this`.
  void Execute() {
    res = cv::imwrite(this->filename, this->matrix->mat);
  }

  // Executed when the async work is complete
  // this function will be run inside the main event loop
  // so it is safe to use V8 again
  void HandleOKCallback() {
    Nan::HandleScope scope;

    Local<Value> argv[] = {
      Nan::Null(),
      Nan::New<Number>(res)
    };

    Nan::TryCatch try_catch;
    callback->Call(2, argv);
    if (try_catch.HasCaught()) {
      Nan::FatalException(try_catch);
    }
  }

private:
  Matrix* matrix;
  std::string filename;
  int res;
};

NAN_METHOD(Matrix::SaveAsync) {
  SETUP_FUNCTION(Matrix)

  if (!info[0]->IsString()) {
    Nan::ThrowTypeError("filename required");
  }

  Nan::Utf8String filename(info[0]);

  REQ_FUN_ARG(1, cb);

  Nan::Callback *callback = new Nan::Callback(cb.As<Function>());
  Nan::AsyncQueueWorker(new AsyncSaveWorker(callback, self, *filename));

  return;
}

NAN_METHOD(Matrix::Zeros) {
  Nan::HandleScope scope;

  int w = info[0]->Uint32Value();
  int h = info[1]->Uint32Value();
  int type = (info.Length() > 2) ? info[2]->IntegerValue() : CV_64FC1;

  Local<Object> im_h = Nan::NewInstance(Nan::GetFunction(Nan::New(Matrix::constructor)).ToLocalChecked()).ToLocalChecked();
  Matrix *img = Nan::ObjectWrap::Unwrap<Matrix>(im_h);
  cv::Mat mat = cv::Mat::zeros(w, h, type);

  img->mat = mat;
  info.GetReturnValue().Set(im_h);
}

NAN_METHOD(Matrix::Ones) {
  Nan::HandleScope scope;

  int w = info[0]->Uint32Value();
  int h = info[1]->Uint32Value();
  int type = (info.Length() > 2) ? info[2]->IntegerValue() : CV_64FC1;

  Local<Object> im_h = Nan::NewInstance(Nan::GetFunction(Nan::New(Matrix::constructor)).ToLocalChecked()).ToLocalChecked();
  Matrix *img = Nan::ObjectWrap::Unwrap<Matrix>(im_h);
  cv::Mat mat = cv::Mat::ones(w, h, type);

  img->mat = mat;
  info.GetReturnValue().Set(im_h);
}

NAN_METHOD(Matrix::Eye) {
  Nan::HandleScope scope;

  int w = info[0]->Uint32Value();
  int h = info[1]->Uint32Value();
  int type = (info.Length() > 2) ? info[2]->IntegerValue() : CV_64FC1;

  Local<Object> im_h = Nan::NewInstance(Nan::GetFunction(Nan::New(Matrix::constructor)).ToLocalChecked()).ToLocalChecked();
  Matrix *img = Nan::ObjectWrap::Unwrap<Matrix>(im_h);
  cv::Mat mat = cv::Mat::eye(w, h, type);

  img->mat = mat;
  info.GetReturnValue().Set(im_h);
}

NAN_METHOD(Matrix::ConvertGrayscale) {
  Nan::HandleScope scope;

  Matrix *self = Nan::ObjectWrap::Unwrap<Matrix>(info.This());
  if (self->mat.channels() != 3) {
    Nan::ThrowError("Image is no 3-channel");
  }

  cv::cvtColor(self->mat, self->mat, CV_BGR2GRAY);

  info.GetReturnValue().Set(Nan::Null());
}

NAN_METHOD(Matrix::ConvertHSVscale) {
  Nan::HandleScope scope;

  Matrix *self = Nan::ObjectWrap::Unwrap<Matrix>(info.This());
  if (self->mat.channels() != 3) {
    Nan::ThrowError("Image is no 3-channel");
  }

  cv::Mat hsv;

  cv::cvtColor(self->mat, hsv, CV_BGR2HSV);
  hsv.copyTo(self->mat);

  info.GetReturnValue().Set(Nan::Null());
}

NAN_METHOD(Matrix::GaussianBlur) {
  Nan::HandleScope scope;
  cv::Size ksize;
  cv::Mat blurred;

  Matrix *self = Nan::ObjectWrap::Unwrap<Matrix>(info.This());
  double sigma = 0;

  if (info.Length() < 1) {
    ksize = cv::Size(5, 5);
  }
  else {
    if (!info[0]->IsArray()) {
      Nan::ThrowTypeError("'ksize' argument must be a 2 double array");
    }
    Local<Object> array = info[0]->ToObject();
    // TODO: Length check
    Local<Value> x = array->Get(0);
    Local<Value> y = array->Get(1);
    if (!x->IsNumber() || !y->IsNumber()) {
      Nan::ThrowTypeError("'ksize' argument must be a 2 double array");
    }
    ksize = cv::Size(x->NumberValue(), y->NumberValue());
    if (info[1]->IsNumber()) {
      sigma = Nan::To<double>(info[1]).FromJust();
    }
  }

  cv::GaussianBlur(self->mat, blurred, ksize, sigma);
  blurred.copyTo(self->mat);

  info.GetReturnValue().Set(Nan::Null());
}

NAN_METHOD(Matrix::MedianBlur) {
  Nan::HandleScope scope;
  cv::Mat blurred;
  int ksize = 3;
  Matrix *self = Nan::ObjectWrap::Unwrap<Matrix>(info.This());

  if (info[0]->IsNumber()) {
    ksize = info[0]->IntegerValue();
    if ((ksize % 2) == 0) {
      Nan::ThrowTypeError("'ksize' argument must be a positive odd integer");
    }
  } else {
    Nan::ThrowTypeError("'ksize' argument must be a positive odd integer");
  }

  cv::medianBlur(self->mat, blurred, ksize);
  blurred.copyTo(self->mat);

  info.GetReturnValue().Set(Nan::Null());
}

NAN_METHOD(Matrix::BilateralFilter) {
  Nan::HandleScope scope;
  cv::Mat filtered;
  int d = 15;
  double sigmaColor = 80;
  double sigmaSpace = 80;
  int borderType = cv::BORDER_DEFAULT;

  Matrix *self = Nan::ObjectWrap::Unwrap<Matrix>(info.This());

  if (info.Length() != 0) {
    if (info.Length() < 3 || info.Length() > 4) {
      Nan::ThrowTypeError("BilateralFilter takes 0, 3, or 4 arguments");
    } else {
      d = info[0]->IntegerValue();
      sigmaColor = info[1]->NumberValue();
      sigmaSpace = info[2]->NumberValue();
      if (info.Length() == 4) {
        borderType = info[3]->IntegerValue();
      }
    }
  }

  cv::bilateralFilter(self->mat, filtered, d, sigmaColor, sigmaSpace, borderType);
  filtered.copyTo(self->mat);

  info.GetReturnValue().Set(Nan::Null());
}

NAN_METHOD(Matrix::Sobel) {
  Nan::HandleScope scope;

  if (info.Length() < 3)
    Nan::ThrowError("Need more arguments: sobel(ddepth, xorder, yorder, ksize=3, scale=1.0, delta=0.0, borderType=CV_BORDER_DEFAULT)");

  int ddepth = info[0]->IntegerValue();
  int xorder = info[1]->IntegerValue();
  int yorder = info[2]->IntegerValue();

  int ksize = 3;
  if (info.Length() > 3) ksize = info[3]->IntegerValue();
  double scale = 1;
  if (info.Length() > 4) scale = info[4]->NumberValue();
  double delta = 0;
  if (info.Length() > 5) delta = info[5]->NumberValue();
  int borderType = cv::BORDER_DEFAULT;
  if (info.Length() > 6) borderType = info[6]->IntegerValue();

  Matrix *self = Nan::ObjectWrap::Unwrap<Matrix>(info.This());

  Local<Object> result_to_return =
      Nan::NewInstance(Nan::GetFunction(Nan::New(Matrix::constructor)).ToLocalChecked()).ToLocalChecked();
  Matrix *result = Nan::ObjectWrap::Unwrap<Matrix>(result_to_return);

  cv::Sobel(self->mat, result->mat, ddepth, xorder, yorder, ksize, scale, delta, borderType);

  info.GetReturnValue().Set(result_to_return);
}

NAN_METHOD(Matrix::Copy) {
  Nan::HandleScope scope;

  Matrix *self = Nan::ObjectWrap::Unwrap<Matrix>(info.This());

  Local<Object> img_to_return =
      Nan::NewInstance(Nan::GetFunction(Nan::New(Matrix::constructor)).ToLocalChecked()).ToLocalChecked();
  Matrix *img = Nan::ObjectWrap::Unwrap<Matrix>(img_to_return);
  self->mat.copyTo(img->mat);

  info.GetReturnValue().Set(img_to_return);
}

NAN_METHOD(Matrix::Flip) {
  Nan::HandleScope scope;

  Matrix *self = Nan::ObjectWrap::Unwrap<Matrix>(info.This());

  if ( info.Length() < 1 || !info[0]->IsInt32() ) {
    Nan::ThrowTypeError("Flip requires an integer flipCode argument "
        "(0 = X axis, positive = Y axis, negative = both axis)");
  }

  int flipCode = Nan::To<int>(info[0]).FromJust();

  Local<Object> img_to_return = Nan::NewInstance(Nan::GetFunction(Nan::New(Matrix::constructor)).ToLocalChecked()).ToLocalChecked();
  Matrix *img = Nan::ObjectWrap::Unwrap<Matrix>(img_to_return);
  cv::flip(self->mat, img->mat, flipCode);

  info.GetReturnValue().Set(img_to_return);
}

NAN_METHOD(Matrix::ROI) {
  Nan::HandleScope scope;

  Matrix *self = Nan::ObjectWrap::Unwrap<Matrix>(info.This());

  if ( info.Length() != 4 ) {
    Nan::ThrowTypeError("ROI requires x,y,w,h arguments");
  }

  // Although it's an image to return, it is in fact a pointer to ROI of parent matrix
  Local<Object> img_to_return = Nan::NewInstance(Nan::GetFunction(Nan::New(Matrix::constructor)).ToLocalChecked()).ToLocalChecked();
  Matrix *img = Nan::ObjectWrap::Unwrap<Matrix>(img_to_return);

  int x = info[0]->IntegerValue();
  int y = info[1]->IntegerValue();
  int w = info[2]->IntegerValue();
  int h = info[3]->IntegerValue();

  cv::Mat roi(self->mat, cv::Rect(x,y,w,h));
  img->mat = roi;

  info.GetReturnValue().Set(img_to_return);
}

NAN_METHOD(Matrix::Ptr) {
  Nan::HandleScope scope;
  Matrix *self = Nan::ObjectWrap::Unwrap<Matrix>(info.This());
  int line = info[0]->Uint32Value();

  char* data = self->mat.ptr<char>(line);
  // uchar* data = self->mat.data;

  // char *mydata = "Random raw data\0";
  Local<Object> return_buffer = Nan::NewBuffer((char*)data, self->mat.step).ToLocalChecked();
  info.GetReturnValue().Set( return_buffer );
//  return;
}

NAN_METHOD(Matrix::AbsDiff) {
  Nan::HandleScope scope;

  Matrix *self = Nan::ObjectWrap::Unwrap<Matrix>(info.This());
  Matrix *src1 = Nan::ObjectWrap::Unwrap<Matrix>(info[0]->ToObject());
  Matrix *src2 = Nan::ObjectWrap::Unwrap<Matrix>(info[1]->ToObject());
  cv::absdiff(src1->mat, src2->mat, self->mat);

  info.GetReturnValue().Set(Nan::Null());
}

NAN_METHOD(Matrix::Dct) {
  Nan::HandleScope scope;

  Matrix *self = Nan::ObjectWrap::Unwrap<Matrix>(info.This());
  int cols = self->mat.cols;
  int rows = self->mat.rows;

  Local<Object> out = Nan::NewInstance(Nan::GetFunction(Nan::New(Matrix::constructor)).ToLocalChecked()).ToLocalChecked();
  Matrix *m_out = Nan::ObjectWrap::Unwrap<Matrix>(out);
  m_out->mat.create(cols, rows, CV_32F);

  cv::dct(self->mat, m_out->mat);

  info.GetReturnValue().Set(out);
}

NAN_METHOD(Matrix::Idct) {
  Nan::HandleScope scope;

  Matrix *self = Nan::ObjectWrap::Unwrap<Matrix>(info.This());
  int cols = self->mat.cols;
  int rows = self->mat.rows;

  Local<Object> out = Nan::NewInstance(Nan::GetFunction(Nan::New(Matrix::constructor)).ToLocalChecked()).ToLocalChecked();
  Matrix *m_out = Nan::ObjectWrap::Unwrap<Matrix>(out);
  m_out->mat.create(cols, rows, CV_32F);

  cv::idct(self->mat, m_out->mat);

  info.GetReturnValue().Set(out);
}

NAN_METHOD(Matrix::AddWeighted) {
  Nan::HandleScope scope;

  Matrix *self = Nan::ObjectWrap::Unwrap<Matrix>(info.This());
  Matrix *src1 = Nan::ObjectWrap::Unwrap<Matrix>(info[0]->ToObject());
  Matrix *src2 = Nan::ObjectWrap::Unwrap<Matrix>(info[2]->ToObject());

  float alpha = info[1]->NumberValue();
  float beta = info[3]->NumberValue();
  int gamma = 0;

  try {
    cv::addWeighted(src1->mat, alpha, src2->mat, beta, gamma, self->mat);
  } catch(cv::Exception& e ) {
    const char* err_msg = e.what();
    Nan::ThrowError(err_msg);
  }

  info.GetReturnValue().Set(Nan::Null());
}

NAN_METHOD(Matrix::Add) {
  Nan::HandleScope scope;

  Matrix *self = Nan::ObjectWrap::Unwrap<Matrix>(info.This());
  int cols = self->mat.cols;
  int rows = self->mat.rows;

  Matrix *src1 = Nan::ObjectWrap::Unwrap<Matrix>(info[0]->ToObject());

  Local<Object> out = Nan::NewInstance(Nan::GetFunction(Nan::New(Matrix::constructor)).ToLocalChecked()).ToLocalChecked();
  Matrix *m_out = Nan::ObjectWrap::Unwrap<Matrix>(out);
  m_out->mat.create(cols, rows, self->mat.type());

  try {
    cv::add(self->mat, src1->mat, m_out->mat);
  } catch(cv::Exception& e ) {
    const char* err_msg = e.what();
    Nan::ThrowError(err_msg);
  }

  info.GetReturnValue().Set(out);
}

NAN_METHOD(Matrix::BitwiseXor) {
  Nan::HandleScope scope;

  Matrix *self = Nan::ObjectWrap::Unwrap<Matrix>(info.This());
  Matrix *src1 = Nan::ObjectWrap::Unwrap<Matrix>(info[0]->ToObject());
  Matrix *src2 = Nan::ObjectWrap::Unwrap<Matrix>(info[1]->ToObject());

  if (info.Length() == 3) {
    Matrix *mask = Nan::ObjectWrap::Unwrap<Matrix>(info[2]->ToObject());
    cv::bitwise_xor(src1->mat, src2->mat, self->mat, mask->mat);
  } else {
    cv::bitwise_xor(src1->mat, src2->mat, self->mat);
  }

  info.GetReturnValue().Set(Nan::Null());
}

NAN_METHOD(Matrix::BitwiseNot) {
  Nan::HandleScope scope;

  Matrix *self = Nan::ObjectWrap::Unwrap<Matrix>(info.This());
  Matrix *dst = Nan::ObjectWrap::Unwrap<Matrix>(info[0]->ToObject());
  if (info.Length() == 2) {
    Matrix *mask = Nan::ObjectWrap::Unwrap<Matrix>(info[1]->ToObject());
    cv::bitwise_not(self->mat, dst->mat, mask->mat);
  } else {
    cv::bitwise_not(self->mat, dst->mat);
  }

  info.GetReturnValue().Set(Nan::Null());
}

NAN_METHOD(Matrix::BitwiseAnd) {
  Nan::HandleScope scope;

  Matrix *self = Nan::ObjectWrap::Unwrap<Matrix>(info.This());
  Matrix *src1 = Nan::ObjectWrap::Unwrap<Matrix>(info[0]->ToObject());
  Matrix *src2 = Nan::ObjectWrap::Unwrap<Matrix>(info[1]->ToObject());
  if (info.Length() == 3) {
    Matrix *mask = Nan::ObjectWrap::Unwrap<Matrix>(info[2]->ToObject());
    cv::bitwise_and(src1->mat, src2->mat, self->mat, mask->mat);
  } else {
    cv::bitwise_and(src1->mat, src2->mat, self->mat);
  }

  info.GetReturnValue().Set(Nan::Null());
}

NAN_METHOD(Matrix::CountNonZero) {
  Nan::HandleScope scope;

  Matrix *self = Nan::ObjectWrap::Unwrap<Matrix>(info.This());
  double count = (double)cv::countNonZero(self->mat);

  info.GetReturnValue().Set(Nan::New<Number>(count));
}

/*
NAN_METHOD(Matrix::Split) {
  Nan::HandleScope scope;

  //Matrix *self = Nan::ObjectWrap::Unwrap<Matrix>(info.This());

  info.GetReturnValue().Set(Nan::Null());
} */

NAN_METHOD(Matrix::Moments) {
  Nan::HandleScope scope;

  Matrix *self = Nan::ObjectWrap::Unwrap<Matrix>(info.This());

  cv::Moments mo = moments( self->mat, false );

  Local<Object> res = Nan::New<Object>();

  res->Set(Nan::New("m00").ToLocalChecked(), Nan::New<Number>(mo.m00));
  res->Set(Nan::New("m10").ToLocalChecked(), Nan::New<Number>(mo.m10));
  res->Set(Nan::New("m01").ToLocalChecked(), Nan::New<Number>(mo.m01));
  res->Set(Nan::New("m20").ToLocalChecked(), Nan::New<Number>(mo.m20));
  res->Set(Nan::New("m11").ToLocalChecked(), Nan::New<Number>(mo.m11));
  res->Set(Nan::New("m02").ToLocalChecked(), Nan::New<Number>(mo.m02));
  res->Set(Nan::New("m30").ToLocalChecked(), Nan::New<Number>(mo.m30));
  res->Set(Nan::New("m21").ToLocalChecked(), Nan::New<Number>(mo.m21));
  res->Set(Nan::New("m12").ToLocalChecked(), Nan::New<Number>(mo.m12));
  res->Set(Nan::New("m03").ToLocalChecked(), Nan::New<Number>(mo.m03));

  res->Set(Nan::New("mu20").ToLocalChecked(), Nan::New<Number>(mo.mu20));
  res->Set(Nan::New("mu11").ToLocalChecked(), Nan::New<Number>(mo.mu11));
  res->Set(Nan::New("mu02").ToLocalChecked(), Nan::New<Number>(mo.mu02));
  res->Set(Nan::New("mu30").ToLocalChecked(), Nan::New<Number>(mo.mu30));
  res->Set(Nan::New("mu21").ToLocalChecked(), Nan::New<Number>(mo.mu21));
  res->Set(Nan::New("mu12").ToLocalChecked(), Nan::New<Number>(mo.mu12));
  res->Set(Nan::New("mu03").ToLocalChecked(), Nan::New<Number>(mo.mu03));

  res->Set(Nan::New("nu20").ToLocalChecked(), Nan::New<Number>(mo.nu20));
  res->Set(Nan::New("nu11").ToLocalChecked(), Nan::New<Number>(mo.nu11));
  res->Set(Nan::New("nu02").ToLocalChecked(), Nan::New<Number>(mo.nu02));
  res->Set(Nan::New("nu30").ToLocalChecked(), Nan::New<Number>(mo.nu30));
  res->Set(Nan::New("nu21").ToLocalChecked(), Nan::New<Number>(mo.nu21));
  res->Set(Nan::New("nu12").ToLocalChecked(), Nan::New<Number>(mo.nu12));
  res->Set(Nan::New("nu03").ToLocalChecked(), Nan::New<Number>(mo.nu03));

  info.GetReturnValue().Set(res);
}

NAN_METHOD(Matrix::Canny) {
  Nan::HandleScope scope;

  Matrix *self = Nan::ObjectWrap::Unwrap<Matrix>(info.This());
  int lowThresh = info[0]->NumberValue();
  int highThresh = info[1]->NumberValue();

  cv::Canny(self->mat, self->mat, lowThresh, highThresh);

  info.GetReturnValue().Set(Nan::Null());
}

NAN_METHOD(Matrix::Dilate) {
  Nan::HandleScope scope;

  Matrix *self = Nan::ObjectWrap::Unwrap<Matrix>(info.This());
  int niters = info[0]->NumberValue();

  cv::Mat kernel = cv::Mat();
  if (info.Length() == 2) {
    Matrix *kernelMatrix = Nan::ObjectWrap::Unwrap<Matrix>(info[1]->ToObject());
    kernel = kernelMatrix->mat;
  }

  cv::dilate(self->mat, self->mat, kernel, cv::Point(-1, -1), niters);

  info.GetReturnValue().Set(Nan::Null());
}

NAN_METHOD(Matrix::Erode) {
  Nan::HandleScope scope;

  Matrix *self = Nan::ObjectWrap::Unwrap<Matrix>(info.This());
  int niters = info[0]->NumberValue();

  cv::Mat kernel = cv::Mat();
  if (info.Length() == 2) {
    Matrix *kernelMatrix = Nan::ObjectWrap::Unwrap<Matrix>(info[1]->ToObject());
    kernel = kernelMatrix->mat;
  }
  cv::erode(self->mat, self->mat, kernel, cv::Point(-1, -1), niters);

  info.GetReturnValue().Set(Nan::Null());
}

NAN_METHOD(Matrix::FindContours) {
  Nan::HandleScope scope;

  int mode = CV_RETR_LIST;
  int chain = CV_CHAIN_APPROX_SIMPLE;

  if (info.Length() > 0) {
    if (info[0]->IsNumber()) mode = info[0]->IntegerValue();
  }

  if (info.Length() > 1) {
    if (info[1]->IsNumber()) chain = info[1]->IntegerValue();
  }

  Matrix *self = Nan::ObjectWrap::Unwrap<Matrix>(info.This());
  Local<Object> conts_to_return = Nan::NewInstance(Nan::GetFunction(Nan::New(Contour::constructor)).ToLocalChecked()).ToLocalChecked();
  Contour *contours = Nan::ObjectWrap::Unwrap<Contour>(conts_to_return);

  cv::findContours(self->mat, contours->contours, contours->hierarchy, mode, chain);

  info.GetReturnValue().Set(conts_to_return);

}

NAN_METHOD(Matrix::DrawContour) {
  Nan::HandleScope scope;

  Matrix *self = Nan::ObjectWrap::Unwrap<Matrix>(info.This());
  Contour *cont = Nan::ObjectWrap::Unwrap<Contour>(info[0]->ToObject());
  int pos = info[1]->NumberValue();
  cv::Scalar color(0, 0, 255);

  if (info[2]->IsArray()) {
    Local<Object> objColor = info[2]->ToObject();
    color = setColor(objColor);
  }

  int thickness = info.Length() < 4 ? 1 : info[3]->NumberValue();
  int lineType = info.Length() < 5 ? 8 : info[4]->NumberValue();
  int maxLevel = info.Length() < 6 ? 0 : info[5]->NumberValue();

  cv::Point offset;
  if (info.Length() == 6) {
    Local<Array> _offset = Local<Array>::Cast(info[5]);
    offset = cv::Point(
            Nan::To<int>(Nan::Get(_offset, 0).ToLocalChecked()).FromJust(),
            Nan::To<int>(Nan::Get(_offset, 1).ToLocalChecked()).FromJust()
    );
  }

  cv::drawContours(self->mat, cont->contours, pos, color, thickness, lineType, cont->hierarchy, maxLevel, offset);

  return;
}

NAN_METHOD(Matrix::DrawAllContours) {
  Nan::HandleScope scope;

  Matrix *self = Nan::ObjectWrap::Unwrap<Matrix>(info.This());
  Contour *cont = Nan::ObjectWrap::Unwrap<Contour>(info[0]->ToObject());
  cv::Scalar color(0, 0, 255);

  if (info[1]->IsArray()) {
    Local<Object> objColor = info[1]->ToObject();
    color = setColor(objColor);
  }

  int thickness = info.Length() < 3 ? 1 : info[2]->NumberValue();
  cv::drawContours(self->mat, cont->contours, -1, color, thickness);

  return;
}

NAN_METHOD(Matrix::GoodFeaturesToTrack) {
  Nan::HandleScope scope;

  Matrix *self = Nan::ObjectWrap::Unwrap<Matrix>(info.This());
  int maxCorners = info.Length() >= 1 ? info[0]->IntegerValue() : 500;
  double qualityLevel = info.Length() >= 2 ? (double) info[1]->NumberValue() : 0.01;
  double minDistance = info.Length() >= 3 ? (double) info[2]->NumberValue() : 10;

  std::vector<cv::Point2f> corners;
  cv::Mat gray;

  cvtColor(self->mat, gray, CV_BGR2GRAY);
  equalizeHist(gray, gray);

  cv::goodFeaturesToTrack(gray, corners, maxCorners, qualityLevel, minDistance);
  v8::Local<v8::Array> arr = Nan::New<Array>(corners.size());

  for (unsigned int i=0; i<corners.size(); i++) {
    v8::Local<v8::Array> pt = Nan::New<Array>(2);
    pt->Set(0, Nan::New<Number>((double) corners[i].x));
    pt->Set(1, Nan::New<Number>((double) corners[i].y));
    arr->Set(i, pt);
  }

  info.GetReturnValue().Set(arr);
}

NAN_METHOD(Matrix::CalcOpticalFlowPyrLK) {
  Nan::HandleScope scope;

  Matrix *self = Nan::ObjectWrap::Unwrap<Matrix>(info.This());
  Matrix *newMatrix = Nan::ObjectWrap::Unwrap<Matrix>(info[0]->ToObject());
  Local<Array> points = Local<Array>::Cast(info[1]->ToObject());
  std::vector<cv::Point2f> old_points;

  for (unsigned int i=0; i<points->Length(); i++) {
    Local<Object> pt = points->Get(i)->ToObject();
    old_points.push_back(cv::Point2f(pt->Get(0)->NumberValue(), pt->Get(1)->NumberValue()));
  }

  cv::Size winSize;
  if (info.Length() >= 3 && info[2]->IsArray()) {
    Local<Object> winSizeObj = info[2]->ToObject();
    winSize = cv::Size(winSizeObj->Get(0)->IntegerValue(), winSizeObj->Get(1)->IntegerValue());
  } else {
    winSize = cv::Size(21, 21);
  }

  int maxLevel = info.Length() >= 4 ? info[3]->IntegerValue() : 3;

  cv::TermCriteria criteria;
  if (info.Length() >= 5 && info[4]->IsArray()) {
    Local<Object> criteriaObj = info[4]->ToObject();
    criteria = cv::TermCriteria(criteriaObj->Get(0)->IntegerValue(), criteriaObj->Get(1)->IntegerValue(), (double) criteriaObj->Get(2)->NumberValue());
  } else {
    criteria = cv::TermCriteria(cv::TermCriteria::COUNT + cv::TermCriteria::EPS, 30, 0.01);
  }

  int flags = info.Length() >= 6 ? info[5]->IntegerValue() : 0;
  double minEigThreshold = info.Length() >= 7 ? info[6]->NumberValue() : 1e-4;

  cv::Mat old_gray;
  cv::cvtColor(self->mat, old_gray, CV_BGR2GRAY);

  cv::Mat new_gray;
  cv::cvtColor(newMatrix->mat, new_gray, CV_BGR2GRAY);

  std::vector<cv::Point2f> new_points;
  std::vector<uchar> status;
  std::vector<float> err;

  cv::calcOpticalFlowPyrLK(old_gray, new_gray, old_points, new_points, status, err, winSize, maxLevel, criteria, flags, minEigThreshold);

  v8::Local<v8::Array> old_arr = Nan::New<Array>(old_points.size());
  v8::Local<v8::Array> new_arr = Nan::New<Array>(new_points.size());
  v8::Local<v8::Array> found = Nan::New<Array>(status.size());

  for (unsigned int i=0; i<old_points.size(); i++) {
    v8::Local<v8::Array> pt = Nan::New<Array>(2);
    pt->Set(0, Nan::New<Number>((double) old_points[i].x));
    pt->Set(1, Nan::New<Number>((double) old_points[i].y));
    old_arr->Set(i, pt);
  }

  for (unsigned int i=0; i<new_points.size(); i++) {
    v8::Local<v8::Array> pt = Nan::New<Array>(2);
    pt->Set(0, Nan::New<Number>((double) new_points[i].x));
    pt->Set(1, Nan::New<Number>((double) new_points[i].y));
    new_arr->Set(i, pt);
  }

  for (unsigned int i=0; i<status.size(); i++) {
    v8::Local<v8::Integer> pt = Nan::New<Integer>((int)status[i]);
    found->Set(i, pt);
  }

  Local<Object> data = Nan::New<Object>();
  data->Set(Nan::New<String>("old_points").ToLocalChecked(), old_arr);
  data->Set(Nan::New<String>("new_points").ToLocalChecked(), new_arr);
  data->Set(Nan::New<String>("found").ToLocalChecked(), found);

  info.GetReturnValue().Set(data);
}

NAN_METHOD(Matrix::HoughLinesP) {
  Nan::HandleScope scope;

  Matrix *self = Nan::ObjectWrap::Unwrap<Matrix>(info.This());
  double rho = info.Length() < 1 ? 1 : info[0]->NumberValue();
  double theta = info.Length() < 2 ? CV_PI/180 : info[1]->NumberValue();
  int threshold = info.Length() < 3 ? 80 : info[2]->Uint32Value();
  double minLineLength = info.Length() < 4 ? 30 : info[3]->NumberValue();
  double maxLineGap = info.Length() < 5 ? 10 : info[4]->NumberValue();
  std::vector<cv::Vec4i> lines;

  cv::Mat gray;

  equalizeHist(self->mat, gray);
  // cv::Canny(gray, gray, 50, 200, 3);
  cv::HoughLinesP(gray, lines, rho, theta, threshold, minLineLength, maxLineGap);

  v8::Local<v8::Array> arr = Nan::New<Array>(lines.size());

  for (unsigned int i=0; i<lines.size(); i++) {
    v8::Local<v8::Array> pt = Nan::New<Array>(4);
    pt->Set(0, Nan::New<Number>((double) lines[i][0]));
    pt->Set(1, Nan::New<Number>((double) lines[i][1]));
    pt->Set(2, Nan::New<Number>((double) lines[i][2]));
    pt->Set(3, Nan::New<Number>((double) lines[i][3]));
    arr->Set(i, pt);
  }

  info.GetReturnValue().Set(arr);
}

NAN_METHOD(Matrix::HoughCircles) {
  Nan::HandleScope scope;

  Matrix *self = Nan::ObjectWrap::Unwrap<Matrix>(info.This());

  double dp = info.Length() < 1 ? 1 : info[0]->NumberValue();
  double minDist = info.Length() < 2 ? 1 : info[1]->NumberValue();
  double higherThreshold = info.Length() < 3 ? 100 : info[2]->NumberValue();
  double accumulatorThreshold = info.Length() < 4 ? 100 : info[3]->NumberValue();
  int minRadius = info.Length() < 5 ? 0 : info[4]->Uint32Value();
  int maxRadius = info.Length() < 6 ? 0 : info[5]->Uint32Value();
  std::vector<cv::Vec3f> circles;

  cv::Mat gray;

  equalizeHist(self->mat, gray);

  cv::HoughCircles(gray, circles, CV_HOUGH_GRADIENT, dp, minDist,
      higherThreshold, accumulatorThreshold, minRadius, maxRadius);

  v8::Local<v8::Array> arr = Nan::New<Array>(circles.size());

  for (unsigned int i=0; i < circles.size(); i++) {
    v8::Local<v8::Array> pt = Nan::New<Array>(3);
    pt->Set(0, Nan::New<Number>((double) circles[i][0]));  // center x
    pt->Set(1, Nan::New<Number>((double) circles[i][1]));// center y
    pt->Set(2, Nan::New<Number>((double) circles[i][2]));// radius
    arr->Set(i, pt);
  }

  info.GetReturnValue().Set(arr);
}

cv::Scalar setColor(Local<Object> objColor) {
  int64_t channels[4] = { 0, 0, 0, 0 };

  // We'll accomodate a channel count up to 4 and fall back to the old
  // "assume it's always 3" in the default case
  if (!objColor->HasRealIndexedProperty(1)) {
    channels[0] = objColor->Get(0)->IntegerValue();
  } else if (!objColor->HasRealIndexedProperty(2)) {
    channels[0] = objColor->Get(0)->IntegerValue();
    channels[1] = objColor->Get(1)->IntegerValue();
  } else if (!objColor->HasRealIndexedProperty(4)) {
    channels[0] = objColor->Get(0)->IntegerValue();
    channels[1] = objColor->Get(1)->IntegerValue();
    channels[2] = objColor->Get(2)->IntegerValue();
    channels[3] = objColor->Get(3)->IntegerValue();
  } else {
    channels[0] = objColor->Get(0)->IntegerValue();
    channels[1] = objColor->Get(1)->IntegerValue();
    channels[2] = objColor->Get(2)->IntegerValue();
  }

  return cv::Scalar(channels[0], channels[1], channels[2], channels[3]);
}

cv::Point setPoint(Local<Object> objPoint) {
  return cv::Point(objPoint->Get(0)->IntegerValue(),
      objPoint->Get(1)->IntegerValue());
}

cv::Rect* setRect(Local<Object> objRect, cv::Rect &result) {
  if (!objRect->IsArray() || !objRect->Get(0)->IsArray()
      || !objRect->Get(0)->IsArray()) {
    printf("error");
    return 0;
  };

  Local < Object > point = objRect->Get(0)->ToObject();
  Local < Object > size = objRect->Get(1)->ToObject();

  result.x = point->Get(0)->IntegerValue();
  result.y = point->Get(1)->IntegerValue();
  result.width = size->Get(0)->IntegerValue();
  result.height = size->Get(1)->IntegerValue();

  return &result;
}

NAN_METHOD(Matrix::Resize) {
  Nan::HandleScope scope;

  int x = info[0]->Uint32Value();
  int y = info[1]->Uint32Value();
  /*
   CV_INTER_NN        =0,
   CV_INTER_LINEAR    =1,
   CV_INTER_CUBIC     =2,
   CV_INTER_AREA      =3,
   CV_INTER_LANCZOS4  =4
   */
  int interpolation = (info.Length() < 3) ? (int)cv::INTER_LINEAR : info[2]->Uint32Value();

  Matrix *self = Nan::ObjectWrap::Unwrap<Matrix>(info.This());
  cv::Mat res = cv::Mat(x, y, CV_32FC3);
  cv::resize(self->mat, res, cv::Size(x, y), 0, 0, interpolation);
  ~self->mat;
  self->mat = res;

  return;
}

NAN_METHOD(Matrix::Rotate) {
  Nan::HandleScope scope;

  Matrix *self = Nan::ObjectWrap::Unwrap<Matrix>(info.This());
  cv::Mat rotMatrix(2, 3, CV_32FC1);
  cv::Mat res;

  float angle = Nan::To<double>(info[0]).FromJust();

  // Modification by SergeMv
  //-------------
  // If you provide only the angle argument and the angle is multiple of 90, then
  // we do a fast thing
  bool rightOrStraight = (ceil(angle) == angle) && (!((int)angle % 90))
      && (info.Length() == 1);
  if (rightOrStraight) {
    int angle2 = ((int)angle) % 360;
    if (!angle2) {return;}
    if (angle2 < 0) {angle2 += 360;}
    // See if we do right angle rotation, we transpose the matrix:
    if (angle2 % 180) {
      cv::transpose(self->mat, res);
      ~self->mat;
      self->mat = res;
    }
    // Now flip the image
    int mode = -1;// flip around both axes
    // If counterclockwise, flip around the x-axis
    if (angle2 == 90) {mode = 0;}
    // If clockwise, flip around the y-axis
    if (angle2 == 270) {mode = 1;}
    cv::flip(self->mat, self->mat, mode);
    return;
  }

  //-------------
  int x = info[1]->IsUndefined() ? round(self->mat.size().width / 2) :
      info[1]->Uint32Value();
  int y = info[1]->IsUndefined() ? round(self->mat.size().height / 2) :
      info[2]->Uint32Value();

  cv::Point center = cv::Point(x,y);
  rotMatrix = getRotationMatrix2D(center, angle, 1.0);

  cv::warpAffine(self->mat, res, rotMatrix, self->mat.size());
  ~self->mat;
  self->mat = res;

  return;
}

NAN_METHOD(Matrix::GetRotationMatrix2D) {
  Nan::HandleScope scope;
  if (info.Length() < 3) {
    JSTHROW("Invalid number of arguments");
  }

  float angle = Nan::To<double>(info[0]).FromJust();
  int x = Nan::To<uint32_t>(info[1]).FromJust();
  int y = Nan::To<uint32_t>(info[2]).FromJust();
  double scale = Nan::To<double>(info[3]).FromMaybe(1.0);

  Local<Object> img_to_return =
      Nan::NewInstance(Nan::GetFunction(Nan::New(Matrix::constructor)).ToLocalChecked()).ToLocalChecked();
  Matrix *img = Nan::ObjectWrap::Unwrap<Matrix>(img_to_return);

  cv::Point center = cv::Point(x,y);
  img->mat = getRotationMatrix2D(center, angle, scale);

  info.GetReturnValue().Set(img_to_return);
}

NAN_METHOD(Matrix::WarpAffine) {
  Nan::HandleScope scope;

  Matrix *self = Nan::ObjectWrap::Unwrap<Matrix>(info.This());
  cv::Mat res;

  Matrix *rotMatrix = Nan::ObjectWrap::Unwrap<Matrix>(info[0]->ToObject());

  // Resize the image if size is specified
  int dstRows = info[1]->IsUndefined() ? self->mat.rows : info[1]->Uint32Value();
  int dstCols = info[2]->IsUndefined() ? self->mat.cols : info[2]->Uint32Value();
  cv::Size resSize = cv::Size(dstRows, dstCols);

  cv::warpAffine(self->mat, res, rotMatrix->mat, resSize);
  ~self->mat;
  self->mat = res;

  return;
}

NAN_METHOD(Matrix::PyrDown) {
  SETUP_FUNCTION(Matrix)

  cv::pyrDown(self->mat, self->mat);
  return;
}

NAN_METHOD(Matrix::PyrUp) {
  SETUP_FUNCTION(Matrix)

  cv::pyrUp(self->mat, self->mat);
  return;
}

NAN_METHOD(Matrix::inRange) {
  Nan::HandleScope scope;

  Matrix *self = Nan::ObjectWrap::Unwrap<Matrix>(info.This());
  /*if (self->mat.channels() != 3)
   Nan::ThrowError(String::New("Image is no 3-channel"));*/

  if (info[0]->IsArray() && info[1]->IsArray()) {
    Local<Object> args_lowerb = info[0]->ToObject();
    Local<Object> args_upperb = info[1]->ToObject();

    cv::Scalar lowerb(0, 0, 0);
    cv::Scalar upperb(0, 0, 0);

    lowerb = setColor(args_lowerb);
    upperb = setColor(args_upperb);

    cv::Mat mask;
    cv::inRange(self->mat, lowerb, upperb, mask);
    mask.copyTo(self->mat);
  }

  info.GetReturnValue().Set(Nan::Null());
}

NAN_METHOD(Matrix::AdjustROI) {
  SETUP_FUNCTION(Matrix)
  int dtop = info[0]->Uint32Value();
  int dbottom = info[1]->Uint32Value();
  int dleft = info[2]->Uint32Value();
  int dright = info[3]->Uint32Value();

  self->mat.adjustROI(dtop, dbottom, dleft, dright);

  info.GetReturnValue().Set(Nan::Null());
}

NAN_METHOD(Matrix::LocateROI) {
  SETUP_FUNCTION(Matrix)

  cv::Size wholeSize;
  cv::Point ofs;

  self->mat.locateROI(wholeSize, ofs);

  v8::Local < v8::Array > arr = Nan::New<Array>(4);
  arr->Set(0, Nan::New<Number>(wholeSize.width));
  arr->Set(1, Nan::New<Number>(wholeSize.height));
  arr->Set(2, Nan::New<Number>(ofs.x));
  arr->Set(3, Nan::New<Number>(ofs.y));

  info.GetReturnValue().Set(arr);
}

NAN_METHOD(Matrix::Threshold) {
  SETUP_FUNCTION(Matrix)

  double threshold = info[0]->NumberValue();
  double maxVal = info[1]->NumberValue();
  int typ = cv::THRESH_BINARY;

  if (info.Length() >= 3) {
    Nan::Utf8String typstr(info[2]);

    if (strcmp(*typstr, "Binary") == 0) {
      // Uses default value
    }
    else if (strcmp(*typstr, "Binary Inverted") == 0) {
      typ = cv::THRESH_BINARY_INV;
    }
    else if (strcmp(*typstr, "Threshold Truncated") == 0) {
      typ = cv::THRESH_TRUNC;
    }
    else if (strcmp(*typstr, "Threshold to Zero") == 0) {
      typ = cv::THRESH_TOZERO;
    }
    else if (strcmp(*typstr, "Threshold to Zero Inverted") == 0) {
      typ = cv::THRESH_TOZERO_INV;
    }
    else {
      char *typeString = *typstr;
      char text[] = "\" is no supported binarization technique. "
        "Use \"Binary\" (default), \"Binary Inverted\", "
        "\"Threshold Truncated\", \"Threshold to Zero\" "
        "or \"Threshold to Zero Inverted\"";
      char *errorMessage;
      errorMessage = new char[strlen(typeString) + strlen(text) + 2];
      strcpy(errorMessage, "\"");
      strcat(errorMessage, typeString);
      strcat(errorMessage, text);

      Nan::ThrowError(errorMessage);
      return;
    }
  }

  if (info.Length() >= 4) {
    Nan::Utf8String algorithm(info[3]);

    if (strcmp(*algorithm, "Simple") == 0) {
        // Uses default
    }
    else if (strcmp(*algorithm, "Otsu") == 0) {
      typ += 8;
    }
    else {
      char *algo = *algorithm;
      char text[] = "\" is no supported threshold algorithm. "
        "Use \"Simple\" (default) or \"Otsu\".";
      char *errorMessage;
      errorMessage = new char[strlen(algo) + strlen(text) + 2];
      strcpy(errorMessage, "\"");
      strcat(errorMessage, algo);
      strcat(errorMessage, text);

      Nan::ThrowError(errorMessage);
      return;
    }
  }

  Local < Object > img_to_return =
      Nan::NewInstance(Nan::GetFunction(Nan::New(Matrix::constructor)).ToLocalChecked()).ToLocalChecked();
  Matrix *img = Nan::ObjectWrap::Unwrap<Matrix>(img_to_return);
  self->mat.copyTo(img->mat);

  cv::threshold(self->mat, img->mat, threshold, maxVal, typ);

  info.GetReturnValue().Set(img_to_return);
}

NAN_METHOD(Matrix::AdaptiveThreshold) {
  SETUP_FUNCTION(Matrix)

  double maxVal = info[0]->NumberValue();
  double adaptiveMethod = info[1]->NumberValue();
  double thresholdType = info[2]->NumberValue();
  double blockSize = info[3]->NumberValue();
  double C = info[4]->NumberValue();

  Local < Object > img_to_return =
      Nan::NewInstance(Nan::GetFunction(Nan::New(Matrix::constructor)).ToLocalChecked()).ToLocalChecked();
  Matrix *img = Nan::ObjectWrap::Unwrap<Matrix>(img_to_return);
  self->mat.copyTo(img->mat);

  cv::adaptiveThreshold(self->mat, img->mat, maxVal, adaptiveMethod,
      thresholdType, blockSize, C);

  info.GetReturnValue().Set(img_to_return);
}

NAN_METHOD(Matrix::MeanStdDev) {
  Nan::HandleScope scope;

  Matrix *self = Nan::ObjectWrap::Unwrap<Matrix>(info.This());

  Local<Object> mean = Nan::NewInstance(Nan::GetFunction(Nan::New(Matrix::constructor)).ToLocalChecked()).ToLocalChecked();
  Matrix *m_mean = Nan::ObjectWrap::Unwrap<Matrix>(mean);
  Local<Object> stddev = Nan::NewInstance(Nan::GetFunction(Nan::New(Matrix::constructor)).ToLocalChecked()).ToLocalChecked();
  Matrix *m_stddev = Nan::ObjectWrap::Unwrap<Matrix>(stddev);

  cv::meanStdDev(self->mat, m_mean->mat, m_stddev->mat);

  Local<Object> data = Nan::New<Object>();
  data->Set(Nan::New<String>("mean").ToLocalChecked(), mean);
  data->Set(Nan::New<String>("stddev").ToLocalChecked(), stddev);

  info.GetReturnValue().Set(data);
}

// @author SergeMv
// Copies our (small) image into a ROI of another (big) image
// @param Object another image (destination)
// @param Number Destination x (where our image is to be copied)
// @param Number Destination y (where our image is to be copied)
// Example: smallImg.copyTo(bigImg, 50, 50);
// Note, x,y and width and height of our image must be so that
// our.width + x <= destination.width (and the same for y and height)
// both x and y must be >= 0
NAN_METHOD(Matrix::CopyTo) {
  Nan::HandleScope scope;

  Matrix * self = Nan::ObjectWrap::Unwrap<Matrix>(info.This());
  int width = self->mat.size().width;
  int height = self->mat.size().height;

  // param 0 - destination image:
  Matrix *dest = Nan::ObjectWrap::Unwrap<Matrix>(info[0]->ToObject());
  // param 1 - x coord of the destination
  int x = info[1]->IntegerValue();
  // param 2 - y coord of the destination
  int y = info[2]->IntegerValue();

  cv::Mat dstROI = cv::Mat(dest->mat, cv::Rect(x, y, width, height));
  self->mat.copyTo(dstROI);

  return;
}

/**
 * Converts an array to another data type with optional scaling
 * Reference: http://docs.opencv.org/2.4/modules/core/doc/basic_structures.html#mat-convertto
 */
NAN_METHOD(Matrix::ConvertTo) {
  SETUP_FUNCTION(Matrix)

  if (info.Length() < 2) {
    JSTHROW("Invalid number of arguments");
  }

  // param 0 - destination image
  Matrix *dest = Nan::ObjectWrap::Unwrap<Matrix>(info[0]->ToObject());

  // param 1 - desired matrix type
  int rtype = -1;
  INT_FROM_ARGS(rtype, 1);

  // param 2 - alpha
  double alpha = 1;
  if (info.Length() >= 3) {
    DOUBLE_FROM_ARGS(alpha, 2);
  }

  // param 3 - beta
  double beta = 0;
  if (info.Length() >= 4) {
    DOUBLE_FROM_ARGS(beta, 3);
  }

  self->mat.convertTo(dest->mat, rtype, alpha, beta);

  return;
}

// @author SergeMv
// Does in-place color transformation
// img.cvtColor('CV_BGR2YCrCb');
NAN_METHOD(Matrix::CvtColor) {
  Nan::HandleScope scope;

  Matrix * self = Nan::ObjectWrap::Unwrap<Matrix>(info.This());
  if (info.Length() < 1) {
    Nan::ThrowTypeError("Invalid number of arguments");
  }

  // Get transform string
  v8::String::Utf8Value str (info[0]->ToString());
  std::string str2 = std::string(*str);
  const char * sTransform = (const char *) str2.c_str();
  int iTransform;

  if (!strcmp(sTransform, "CV_BGR2GRAY")) {
    iTransform = CV_BGR2GRAY;
  } else if (!strcmp(sTransform, "CV_GRAY2BGR")) {
    iTransform = CV_GRAY2BGR;
  } else if (!strcmp(sTransform, "CV_BGR2XYZ")) {
    iTransform = CV_BGR2XYZ;
  } else if (!strcmp(sTransform, "CV_XYZ2BGR")) {
    iTransform = CV_XYZ2BGR;
  } else if (!strcmp(sTransform, "CV_BGR2YCrCb")) {
    iTransform = CV_BGR2YCrCb;
  } else if (!strcmp(sTransform, "CV_YCrCb2BGR")) {
    iTransform = CV_YCrCb2BGR;
  } else if (!strcmp(sTransform, "CV_BGR2HSV")) {
    iTransform = CV_BGR2HSV;
  } else if (!strcmp(sTransform, "CV_HSV2BGR")) {
    iTransform = CV_HSV2BGR;
  } else if (!strcmp(sTransform, "CV_BGR2HLS")) {
    iTransform = CV_BGR2HLS;
  } else if (!strcmp(sTransform, "CV_HLS2BGR")) {
    iTransform = CV_HLS2BGR;
  } else if (!strcmp(sTransform, "CV_BGR2Lab")) {
    iTransform = CV_BGR2Lab;
  } else if (!strcmp(sTransform, "CV_Lab2BGR")) {
    iTransform = CV_Lab2BGR;
  } else if (!strcmp(sTransform, "CV_BGR2Luv")) {
    iTransform = CV_BGR2Luv;
  } else if (!strcmp(sTransform, "CV_Luv2BGR")) {
    iTransform = CV_Luv2BGR;
  } else if (!strcmp(sTransform, "CV_BayerBG2BGR")) {
    iTransform = CV_BayerBG2BGR;
  } else if (!strcmp(sTransform, "CV_BayerGB2BGR")) {
    iTransform = CV_BayerGB2BGR;
  } else if (!strcmp(sTransform, "CV_BayerRG2BGR")) {
    iTransform = CV_BayerRG2BGR;
  } else if (!strcmp(sTransform, "CV_BayerGR2BGR")) {
    iTransform = CV_BayerGR2BGR;
  } else if (!strcmp(sTransform, "CV_BGR2RGB")) {
    iTransform = CV_BGR2RGB;
  } else {
    iTransform = 0;  // to avoid compiler warning
    Nan::ThrowTypeError("Conversion code is unsupported");
  }

  cv::cvtColor(self->mat, self->mat, iTransform);

  return;
}

// @author SergeMv
// arrChannels = img.split();
NAN_METHOD(Matrix::Split) {
  Nan::HandleScope scope;

  Matrix * self = Nan::ObjectWrap::Unwrap<Matrix>(info.This());

  unsigned int size = self->mat.channels();
  std::vector<cv::Mat> channels;

  // Split doesn't seem to work on empty vectors
  for (unsigned int i = 0; i < size; i++) {
    channels.push_back(cv::Mat());
  }

  cv::split(self->mat, channels);
  size = channels.size();
  v8::Local<v8::Array> arrChannels = Nan::New<Array>(size);
  for (unsigned int i = 0; i < size; i++) {
    Local<Object> matObject =
        Nan::NewInstance(Nan::GetFunction(Nan::New(Matrix::constructor)).ToLocalChecked()).ToLocalChecked();
    Matrix * m = Nan::ObjectWrap::Unwrap<Matrix>(matObject);
    m->mat = channels[i];
    arrChannels->Set(i, matObject);
  }

  info.GetReturnValue().Set(arrChannels);
}

// @author SergeMv
// img.merge(arrChannels);
NAN_METHOD(Matrix::Merge) {
  Nan::HandleScope scope;

  Matrix * self = Nan::ObjectWrap::Unwrap<Matrix>(info.This());
  if (!info[0]->IsArray()) {
    Nan::ThrowTypeError("The argument must be an array");
  }
  v8::Local<v8::Array> jsChannels = v8::Local<v8::Array>::Cast(info[0]);

  unsigned int L = jsChannels->Length();
  std::vector<cv::Mat> vChannels(L);
  for (unsigned int i = 0; i < L; i++) {
    Matrix * matObject = Nan::ObjectWrap::Unwrap<Matrix>(jsChannels->Get(i)->ToObject());
    vChannels[i] = matObject->mat;
  }
  cv::merge(vChannels, self->mat);

  return;
}

// @author SergeMv
// Equalizes histogram
// img.equalizeHist()
NAN_METHOD(Matrix::EqualizeHist) {
  Nan::HandleScope scope;
  Matrix * self = Nan::ObjectWrap::Unwrap<Matrix>(info.This());

  cv::equalizeHist(self->mat, self->mat);

  return;
}

NAN_METHOD(Matrix::FloodFill) {
  SETUP_FUNCTION(Matrix)
  // obj->Get(Nan::New<String>("x").ToLocalChecked())
  // int cv::floodFill(cv::InputOutputArray, cv::Point, cv::Scalar, cv::Rect*, cv::Scalar, cv::Scalar, int)

  /*  mat.floodFill( {seedPoint: [1,1] ,
        newColor: [255,0,0] ,
        rect:[[0,2],[30,40]] ,
        loDiff : [8,90,60],
        upDiff:[10,100,70]
      }); */

  if (info.Length() < 1 || !info[0]->IsObject()) {
    // error
  }

  Local < Object > obj = info[0]->ToObject();
  cv::Rect rect;

  int ret = cv::floodFill(self->mat,
      setPoint(obj->Get(Nan::New<String>("seedPoint").ToLocalChecked())->ToObject()),
      setColor(obj->Get(Nan::New<String>("newColor").ToLocalChecked())->ToObject()),
      obj->Get(Nan::New<String>("rect").ToLocalChecked())->IsUndefined() ?
          0 : setRect(obj->Get(Nan::New<String>("rect").ToLocalChecked())->ToObject(), rect),
      setColor(obj->Get(Nan::New<String>("loDiff").ToLocalChecked())->ToObject()),
      setColor(obj->Get(Nan::New<String>("upDiff").ToLocalChecked())->ToObject()), 4);

  info.GetReturnValue().Set(Nan::New<Number>(ret));
}

// @author olfox
// Returns an array of the most probable positions
// Usage: output = input.templateMatches(min_probability, max_probability, limit, ascending, min_x_distance, min_y_distance);
NAN_METHOD(Matrix::TemplateMatches) {
  SETUP_FUNCTION(Matrix)

  bool filter_min_probability =
      (info.Length() >= 1) ? info[0]->IsNumber() : false;
  bool filter_max_probability =
      (info.Length() >= 2) ? info[1]->IsNumber() : false;
  double min_probability = filter_min_probability ? info[0]->NumberValue() : 0;
  double max_probability = filter_max_probability ? info[1]->NumberValue() : 0;
  int limit = (info.Length() >= 3) ? info[2]->IntegerValue() : 0;
  bool ascending = (info.Length() >= 4) ? info[3]->BooleanValue() : false;
  int min_x_distance = (info.Length() >= 5) ? info[4]->IntegerValue() : 0;
  int min_y_distance = (info.Length() >= 6) ? info[5]->IntegerValue() : 0;

  cv::Mat_<int> indices;

  if (ascending) {
    cv::sortIdx(self->mat.reshape(0, 1), indices,
    CV_SORT_ASCENDING + CV_SORT_EVERY_ROW);
  } else {
    cv::sortIdx(self->mat.reshape(0, 1), indices,
    CV_SORT_DESCENDING + CV_SORT_EVERY_ROW);
  }

  cv::Mat hit_mask = cv::Mat::zeros(self->mat.size(), CV_64F);
  v8::Local < v8::Array > probabilites_array = Nan::New<v8::Array>(limit);

  cv::Mat_<float>::const_iterator begin = self->mat.begin<float>();
  cv::Mat_<int>::const_iterator it = indices.begin();
  cv::Mat_<int>::const_iterator end = indices.end();
  int index = 0;

  for (; (limit == 0 || index < limit) && it != end; ++it) {
    cv::Point pt = (begin + *it).pos();

    float probability = self->mat.at<float>(pt.y, pt.x);

    if (filter_min_probability && probability < min_probability) {
      if (ascending) {
        continue;
      }
      else {
        break;
      }
    }

    if (filter_max_probability && probability > max_probability) {
      if (ascending)
        break;
      else
        continue;
    }

    if (min_x_distance != 0 || min_y_distance != 0) {
      // Check hit mask color for for every corner

      cv::Size maxSize = hit_mask.size();
      int max_x = maxSize.width - 1;
      int max_y = maxSize.height - 1;
      cv::Point top_left = cv::Point(std::max(0, pt.x - min_x_distance),
        std::max(0, pt.y - min_y_distance));
      cv::Point top_right = cv::Point(std::min(max_x, pt.x + min_x_distance),
        std::max(0, pt.y - min_y_distance));
      cv::Point bottom_left = cv::Point(std::max(0, pt.x - min_x_distance),
        std::min(max_y, pt.y + min_y_distance));
      cv::Point bottom_right = cv::Point(std::min(max_x, pt.x + min_x_distance),
        std::min(max_y, pt.y + min_y_distance));
      if (hit_mask.at<double>(top_left.y, top_left.x) > 0)
        continue;
      if (hit_mask.at<double>(top_right.y, top_right.x) > 0)
        continue;
      if (hit_mask.at<double>(bottom_left.y, bottom_left.x) > 0)
        continue;
      if (hit_mask.at<double>(bottom_right.y, bottom_right.x) > 0)
        continue;
      cv::Scalar color(255.0);
      cv::rectangle(hit_mask, top_left, bottom_right, color, CV_FILLED);
    }

    Local<Value> x_value = Nan::New<Number>(pt.x);
    Local<Value> y_value = Nan::New<Number>(pt.y);
    Local<Value> probability_value = Nan::New<Number>(probability);

    Local < Object > probability_object = Nan::New<Object>();
    probability_object->Set(Nan::New<String>("x").ToLocalChecked(), x_value);
    probability_object->Set(Nan::New<String>("y").ToLocalChecked(), y_value);
    probability_object->Set(Nan::New<String>("probability").ToLocalChecked(), probability_value);

    probabilites_array->Set(index, probability_object);
    index++;
  }

  info.GetReturnValue().Set(probabilites_array);
}

// @author Evilcat325
// MatchTemplate accept a Matrix
// Usage: output = input.matchTemplateByMatrix(matrix. method);
NAN_METHOD(Matrix::MatchTemplateByMatrix) {
  Nan::HandleScope scope;

  Matrix *self = Nan::ObjectWrap::Unwrap<Matrix>(info.This());
  Matrix *templ = Nan::ObjectWrap::Unwrap<Matrix>(info[0]->ToObject());

  Local<Object> out = Nan::NewInstance(Nan::GetFunction(Nan::New(Matrix::constructor)).ToLocalChecked()).ToLocalChecked();
  Matrix *m_out = Nan::ObjectWrap::Unwrap<Matrix>(out);
  int cols = self->mat.cols - templ->mat.cols + 1;
  int rows = self->mat.rows - templ->mat.rows + 1;
  m_out->mat.create(cols, rows, CV_32FC1);

  /*
   TM_SQDIFF        =0
   TM_SQDIFF_NORMED =1
   TM_CCORR         =2
   TM_CCORR_NORMED  =3
   TM_CCOEFF        =4
   TM_CCOEFF_NORMED =5
   */

  int method = (info.Length() < 2) ? (int)cv::TM_CCORR_NORMED : info[1]->Uint32Value();
  if (!(method >= 0 && method <= 5)) method = (int)cv::TM_CCORR_NORMED;
  cv::matchTemplate(self->mat, templ->mat, m_out->mat, method);
  info.GetReturnValue().Set(out);
}

// @author ytham
// Match Template filter
// Usage: output = input.matchTemplate("templateFileString", method);
NAN_METHOD(Matrix::MatchTemplate) {
  Nan::HandleScope scope;

  Matrix *self = Nan::ObjectWrap::Unwrap<Matrix>(info.This());

  v8::String::Utf8Value args0(info[0]->ToString());
  std::string filename = std::string(*args0);
  cv::Mat templ;
  templ = cv::imread(filename, -1);

  Local<Object> out = Nan::NewInstance(Nan::GetFunction(Nan::New(Matrix::constructor)).ToLocalChecked()).ToLocalChecked();
  Matrix *m_out = Nan::ObjectWrap::Unwrap<Matrix>(out);
  int cols = self->mat.cols - templ.cols + 1;
  int rows = self->mat.rows - templ.rows + 1;
  m_out->mat.create(cols, rows, CV_32FC1);

  /*
   TM_SQDIFF        =0
   TM_SQDIFF_NORMED =1
   TM_CCORR         =2
   TM_CCORR_NORMED  =3
   TM_CCOEFF        =4
   TM_CCOEFF_NORMED =5
   */

  int method = (info.Length() < 2) ? (int)cv::TM_CCORR_NORMED : info[1]->Uint32Value();
  cv::matchTemplate(self->mat, templ, m_out->mat, method);
  cv::normalize(m_out->mat, m_out->mat, 0, 1, cv::NORM_MINMAX, -1, cv::Mat());
  double minVal;
  double maxVal;
  cv::Point minLoc;
  cv::Point maxLoc;
  cv::Point matchLoc;

  minMaxLoc(m_out->mat, &minVal, &maxVal, &minLoc, &maxLoc, cv::Mat());

  if(method  == CV_TM_SQDIFF || method == CV_TM_SQDIFF_NORMED) {
    matchLoc = minLoc;
  }
  else {
    matchLoc = maxLoc;
  }

  //detected ROI
  unsigned int roi_x = matchLoc.x;
  unsigned int roi_y = matchLoc.y;
  unsigned int roi_width = templ.cols;
  unsigned int roi_height = templ.rows;

  //draw rectangle
  if(info.Length() >= 3) {
    cv::Rect roi(roi_x,roi_y,roi_width,roi_height);
    cv::rectangle(self->mat, roi, cv::Scalar(0,0,255));
  }

  m_out->mat.convertTo(m_out->mat, CV_8UC1, 255, 0);

  v8::Local <v8::Array> arr = Nan::New<v8::Array>(5);
  arr->Set(0, out);
  arr->Set(1, Nan::New<Number>(roi_x));
  arr->Set(2, Nan::New<Number>(roi_y));
  arr->Set(3, Nan::New<Number>(roi_width));
  arr->Set(4, Nan::New<Number>(roi_height));

  info.GetReturnValue().Set(arr);
}

// @author ytham
// Min/Max location
NAN_METHOD(Matrix::MinMaxLoc) {
  Nan::HandleScope scope;

  Matrix *self = Nan::ObjectWrap::Unwrap<Matrix>(info.This());
  double minVal; double maxVal; cv::Point minLoc; cv::Point maxLoc;
  cv::minMaxLoc(self->mat, &minVal, &maxVal, &minLoc, &maxLoc, cv::Mat() );

  Local<Value> v_minVal = Nan::New<Number>(minVal);
  Local<Value> v_maxVal = Nan::New<Number>(maxVal);
  Local<Value> v_minLoc_x = Nan::New<Number>(minLoc.x);
  Local<Value> v_minLoc_y = Nan::New<Number>(minLoc.y);
  Local<Value> v_maxLoc_x = Nan::New<Number>(maxLoc.x);
  Local<Value> v_maxLoc_y = Nan::New<Number>(maxLoc.y);

  Local<Object> o_minLoc = Nan::New<Object>();
  o_minLoc->Set(Nan::New<String>("x").ToLocalChecked(), v_minLoc_x);
  o_minLoc->Set(Nan::New<String>("y").ToLocalChecked(), v_minLoc_y);

  Local<Object> o_maxLoc = Nan::New<Object>();
  o_maxLoc->Set(Nan::New<String>("x").ToLocalChecked(), v_maxLoc_x);
  o_maxLoc->Set(Nan::New<String>("y").ToLocalChecked(), v_maxLoc_y);

  // Output result object
  Local<Object> result = Nan::New<Object>();
  result->Set(Nan::New<String>("minVal").ToLocalChecked(), v_minVal);
  result->Set(Nan::New<String>("maxVal").ToLocalChecked(), v_maxVal);
  result->Set(Nan::New<String>("minLoc").ToLocalChecked(), o_minLoc);
  result->Set(Nan::New<String>("maxLoc").ToLocalChecked(), o_maxLoc);

  info.GetReturnValue().Set(result);
}

// @author ytham
// Pushes some matrix (argument) the back of a matrix (self)
NAN_METHOD(Matrix::PushBack) {
  Nan::HandleScope scope;

  Matrix *self = Nan::ObjectWrap::Unwrap<Matrix>(info.This());
  Matrix *m_input = Nan::ObjectWrap::Unwrap<Matrix>(info[0]->ToObject());
  self->mat.push_back(m_input->mat);

  info.GetReturnValue().Set(info.This());
}

NAN_METHOD(Matrix::PutText) {
  Nan::HandleScope scope;

  Matrix *self = Nan::ObjectWrap::Unwrap<Matrix>(info.This());
  Nan::Utf8String textString(info[0]);  //FIXME: might cause issues, see here https://github.com/rvagg/nan/pull/152
  char *text = *textString;//(char *) malloc(textString.length() + 1);
  //strcpy(text, *textString);

  int x = info[1]->IntegerValue();
  int y = info[2]->IntegerValue();

  Nan::Utf8String fontString(info[3]);
  char *font = *fontString;//(char *) malloc(fontString.length() + 1);
  //strcpy(font, *fontString);
  int constFont = cv::FONT_HERSHEY_SIMPLEX;

  if (!strcmp(font, "HERSEY_SIMPLEX")) {constFont = cv::FONT_HERSHEY_SIMPLEX;}
  else if (!strcmp(font, "HERSEY_PLAIN")) {constFont = cv::FONT_HERSHEY_PLAIN;}
  else if (!strcmp(font, "HERSEY_DUPLEX")) {constFont = cv::FONT_HERSHEY_DUPLEX;}
  else if (!strcmp(font, "HERSEY_COMPLEX")) {constFont = cv::FONT_HERSHEY_COMPLEX;}
  else if (!strcmp(font, "HERSEY_TRIPLEX")) {constFont = cv::FONT_HERSHEY_TRIPLEX;}
  else if (!strcmp(font, "HERSEY_COMPLEX_SMALL")) {constFont = cv::FONT_HERSHEY_COMPLEX_SMALL;}
  else if (!strcmp(font, "HERSEY_SCRIPT_SIMPLEX")) {constFont = cv::FONT_HERSHEY_SCRIPT_SIMPLEX;}
  else if (!strcmp(font, "HERSEY_SCRIPT_COMPLEX")) {constFont = cv::FONT_HERSHEY_SCRIPT_COMPLEX;}
  else if (!strcmp(font, "HERSEY_SCRIPT_SIMPLEX")) {constFont = cv::FONT_HERSHEY_SCRIPT_SIMPLEX;}

  cv::Scalar color(0, 0, 255);

  if (info[4]->IsArray()) {
    Local<Object> objColor = info[4]->ToObject();
    color = setColor(objColor);
  }

  double scale = info.Length() < 6 ? 1 : info[5]->NumberValue();
  double thickness = info.Length() < 7 ? 1 : info[6]->NumberValue();

  cv::putText(self->mat, text, cv::Point(x, y), constFont, scale, color, thickness);

  return;
}

NAN_METHOD(Matrix::GetPerspectiveTransform) {
  Nan::HandleScope scope;

  // extract quad info
  Local<Object> srcArray = info[0]->ToObject();
  Local<Object> tgtArray = info[1]->ToObject();

  std::vector<cv::Point2f> src_corners(4);
  std::vector<cv::Point2f> tgt_corners(4);
  for (unsigned int i = 0; i < 4; i++) {
    src_corners[i] = cvPoint(srcArray->Get(i*2)->IntegerValue(),srcArray->Get(i*2+1)->IntegerValue());
    tgt_corners[i] = cvPoint(tgtArray->Get(i*2)->IntegerValue(),tgtArray->Get(i*2+1)->IntegerValue());
  }

  Local<Object> xfrm = Nan::NewInstance(Nan::GetFunction(Nan::New(Matrix::constructor)).ToLocalChecked()).ToLocalChecked();
  Matrix *xfrmmat = Nan::ObjectWrap::Unwrap<Matrix>(xfrm);
  xfrmmat->mat = cv::getPerspectiveTransform(src_corners, tgt_corners);

  info.GetReturnValue().Set(xfrm);
}

NAN_METHOD(Matrix::WarpPerspective) {
  SETUP_FUNCTION(Matrix)

  Matrix *xfrm = Nan::ObjectWrap::Unwrap<Matrix>(info[0]->ToObject());

  int width = info[1]->IntegerValue();
  int height = info[2]->IntegerValue();

  int flags = cv::INTER_LINEAR;
  int borderMode = cv::BORDER_REPLICATE;

  cv::Scalar borderColor(0, 0, 255);

  if (info[3]->IsArray()) {
    Local < Object > objColor = info[3]->ToObject();
    borderColor = setColor(objColor);
  }

  cv::Mat res = cv::Mat(width, height, CV_32FC3);

  cv::warpPerspective(self->mat, res, xfrm->mat, cv::Size(width, height), flags,
      borderMode, borderColor);

  ~self->mat;
  self->mat = res;

  info.GetReturnValue().Set(Nan::Null());
}

NAN_METHOD(Matrix::CopyWithMask) {
  SETUP_FUNCTION(Matrix)

  // param 0 - destination image:
  Matrix *dest = Nan::ObjectWrap::Unwrap<Matrix>(info[0]->ToObject());
  // param 1 - mask. same size as src and dest
  Matrix *mask = Nan::ObjectWrap::Unwrap<Matrix>(info[1]->ToObject());

  self->mat.copyTo(dest->mat, mask->mat);

  return;
}

NAN_METHOD(Matrix::SetWithMask) {
  SETUP_FUNCTION(Matrix)

  // param 0 - target value:
  Local < Object > valArray = info[0]->ToObject();
  cv::Scalar newvals;
  newvals.val[0] = valArray->Get(0)->NumberValue();
  newvals.val[1] = valArray->Get(1)->NumberValue();
  newvals.val[2] = valArray->Get(2)->NumberValue();

  // param 1 - mask. same size as src and dest
  Matrix *mask = Nan::ObjectWrap::Unwrap<Matrix>(info[1]->ToObject());

  self->mat.setTo(newvals, mask->mat);

  return;
}

NAN_METHOD(Matrix::MeanWithMask) {
  SETUP_FUNCTION(Matrix)

  // param 0 - mask. same size as src and dest
  Matrix *mask = Nan::ObjectWrap::Unwrap<Matrix>(info[0]->ToObject());

  cv::Scalar means = cv::mean(self->mat, mask->mat);
  v8::Local < v8::Array > arr = Nan::New<Array>(4);
  arr->Set(0, Nan::New<Number>(means[0]));
  arr->Set(1, Nan::New<Number>(means[1]));
  arr->Set(2, Nan::New<Number>(means[2]));
  arr->Set(3, Nan::New<Number>(means[3]));

  info.GetReturnValue().Set(arr);
}

NAN_METHOD(Matrix::Mean) {
  SETUP_FUNCTION(Matrix)

  cv::Scalar means = cv::mean(self->mat);
  v8::Local<v8::Array> arr = Nan::New<Array>(4);
  arr->Set(0, Nan::New<Number>(means[0]));
  arr->Set(1, Nan::New<Number>(means[1]));
  arr->Set(2, Nan::New<Number>(means[2]));
  arr->Set(3, Nan::New<Number>(means[3]));

  info.GetReturnValue().Set(arr);
}

NAN_METHOD(Matrix::Shift) {
  SETUP_FUNCTION(Matrix)

  cv::Mat res;

  double tx = info[0]->NumberValue();
  double ty = info[1]->NumberValue();

  // get the integer values of info
  cv::Point2i deltai(ceil(tx), ceil(ty));

  int fill = cv::BORDER_REPLICATE;
  cv::Scalar value = cv::Scalar(0, 0, 0, 0);

  // INTEGER SHIFT
  // first create a border around the parts of the Mat that will be exposed
  int t = 0, b = 0, l = 0, r = 0;
  if (deltai.x > 0) {
    l = deltai.x;
  }
  if (deltai.x < 0) {
    r = -deltai.x;
  }
  if (deltai.y > 0) {
    t = deltai.y;
  }
  if (deltai.y < 0) {
    b = -deltai.y;
  }
  cv::Mat padded;
  cv::copyMakeBorder(self->mat, padded, t, b, l, r, fill, value);

  // construct the region of interest around the new matrix
  cv::Rect roi = cv::Rect(std::max(-deltai.x, 0), std::max(-deltai.y, 0), 0, 0)
      + self->mat.size();
  res = padded(roi);
  ~self->mat;
  self->mat = res;

  return;
}

/**
 * Changes the shape and/or the number of channels of a 2D matrix without
 * copying the data.
 * Reference:http://docs.opencv.org/2.4/modules/core/doc/basic_structures.html#mat-reshape
 */
NAN_METHOD(Matrix::Reshape) {
  SETUP_FUNCTION(Matrix)

  int cn = 0;
  int rows = 0;
  if (info.Length() == 2) {
    INT_FROM_ARGS(cn, 0);
    INT_FROM_ARGS(rows, 1);
  } else if (info.Length() == 1) {
    INT_FROM_ARGS(cn, 0);
  } else {
    JSTHROW("Invalid number of arguments");
  }

  Local<Object> img_to_return =
      Nan::NewInstance(Nan::GetFunction(Nan::New(Matrix::constructor)).ToLocalChecked()).ToLocalChecked();
  Matrix *img = Nan::ObjectWrap::Unwrap<Matrix>(img_to_return);

  img->mat = self->mat.reshape(cn, rows);

  info.GetReturnValue().Set(img_to_return);
}

NAN_METHOD(Matrix::Release) {
  Nan::HandleScope scope;

  Matrix *self = Nan::ObjectWrap::Unwrap<Matrix>(info.This());
  self->mat.release();

  return;
}

NAN_METHOD(Matrix::Subtract) {
  SETUP_FUNCTION(Matrix)

  if (info.Length() < 1) {
    Nan::ThrowTypeError("Invalid number of arguments");
  }

  Matrix *other = Nan::ObjectWrap::Unwrap<Matrix>(info[0]->ToObject());

  self->mat -= other->mat;

  return;
}

NAN_METHOD(Matrix::Compare) {
  SETUP_FUNCTION(Matrix)

  if (info.Length() < 2) {
    Nan::ThrowTypeError("Invalid number of arguments");
  }
  Matrix *other = Nan::ObjectWrap::Unwrap<Matrix>(info[0]->ToObject());

  int cmpop = info[1]->IntegerValue();

  int width = self->mat.size().width;
  int height = self->mat.size().height;

  cv::Mat res = cv::Mat(width, height, CV_8UC1);

  cv::compare(self->mat, other->mat, res, cmpop);
  Local<Object> out = Nan::NewInstance(Nan::GetFunction(Nan::New(Matrix::constructor)).ToLocalChecked()).ToLocalChecked();
  Matrix *m_out = Nan::ObjectWrap::Unwrap<Matrix>(out);
  m_out->mat = res;

  info.GetReturnValue().Set(out);
  return;
}
NAN_METHOD(Matrix::Mul) {
  SETUP_FUNCTION(Matrix)

  if (info.Length() < 1) {
    Nan::ThrowTypeError("Invalid number of arguments");
  }

  Matrix *other = Nan::ObjectWrap::Unwrap<Matrix>(info[0]->ToObject());

  cv::Mat res = self->mat.mul(other->mat);
  Local<Object> out = Nan::NewInstance(Nan::GetFunction(Nan::New(Matrix::constructor)).ToLocalChecked()).ToLocalChecked();
  Matrix *m_out = Nan::ObjectWrap::Unwrap<Matrix>(out);
  m_out->mat = res;

  info.GetReturnValue().Set(out);
  return;
}<|MERGE_RESOLUTION|>--- conflicted
+++ resolved
@@ -651,7 +651,6 @@
   int height = self->mat.size().height;
   int x = info[0]->IntegerValue();
   v8::Local < v8::Array > arr;
-<<<<<<< HEAD
   
   if (self->mat.channels() == 4) {
     arr = Nan::New<Array>(height * 4);
@@ -664,10 +663,6 @@
       arr->Set(offset + 3, Nan::New<Number>((double) pixel.val[3]));
     }
   } else if (self->mat.channels() == 3) {
-=======
-
-  if (self->mat.channels() == 3) {
->>>>>>> bbf323d8
     arr = Nan::New<Array>(height * 3);
     for (int y = 0; y < height; y++) {
       cv::Vec3b pixel = self->mat.at<cv::Vec3b>(y, x);
