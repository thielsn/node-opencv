--- conflicted
+++ resolved
@@ -6,22 +6,14 @@
 
 class StereoBM: public Nan::ObjectWrap {
 public:
-<<<<<<< HEAD
-    cv::Ptr<cv::StereoBM> stereo;
-=======
-  cv::StereoBM stereo;
->>>>>>> 703bbfef
+  cv::Ptr<cv::StereoBM> stereo;
 
   static Nan::Persistent<FunctionTemplate> constructor;
   static void Init(Local<Object> target);
   static NAN_METHOD(New);
 
-<<<<<<< HEAD
-    StereoBM( int ndisparities = 0, int blockSize=21);
-=======
   StereoBM(int preset = cv::StereoBM::BASIC_PRESET, int ndisparities = 0,
       int SADWindowSize = 21);
->>>>>>> 703bbfef
 
   JSFUNC(Compute)
   ;
@@ -29,42 +21,27 @@
 
 class StereoSGBM: public Nan::ObjectWrap {
 public:
-<<<<<<< HEAD
-    cv::Ptr<cv::StereoSGBM> stereo;
-
-    static Persistent<FunctionTemplate> constructor;
-    static void Init(Handle<Object> target);
-    static NAN_METHOD(New);
-
-    StereoSGBM();
-    StereoSGBM(int minDisparity,
-    int ndisparities,
-    int SADWindowSize,
-    int p1 = 0,
-    int p2 = 0,
-    int disp12MaxDiff = 0,
-    int preFilterCap = 0,
-    int uniquenessRatio = 0,
-    int speckleWindowSize = 0,
-    int speckleRange = 0,
-    bool fullDP = false);
-
-    JSFUNC(Compute);
-=======
-  cv::StereoSGBM stereo;
+  cv::Ptr<cv::StereoSGBM> stereo;
 
   static Nan::Persistent<FunctionTemplate> constructor;
   static void Init(Local<Object> target);
   static NAN_METHOD(New);
 
   StereoSGBM();
-  StereoSGBM(int minDisparity, int ndisparities, int SADWindowSize, int p1 = 0,
-      int p2 = 0, int disp12MaxDiff = 0, int preFilterCap = 0,
-      int uniquenessRatio = 0, int speckleWindowSize = 0, int speckleRange = 0,
-      bool fullDP = false);
+  StereoSGBM(int minDisparity,
+  int ndisparities,
+  int SADWindowSize,
+  int p1 = 0,
+  int p2 = 0,
+  int disp12MaxDiff = 0,
+  int preFilterCap = 0,
+  int uniquenessRatio = 0,
+  int speckleWindowSize = 0,
+  int speckleRange = 0,
+  bool fullDP = false);
 
   JSFUNC(Compute);
->>>>>>> 703bbfef
+
 };
 
 #if CV_VERSION_MAJOR < 3
