--- conflicted
+++ resolved
@@ -10,12 +10,9 @@
   "version": "2.0.0",
   "devDependencies": {
     "tape": "^3.0.0",
-<<<<<<< HEAD
     "aws-sdk": "~2.0.21"
-=======
     "glob": "^4.0.6",
     "request": "^2.45.0"
->>>>>>> efb9bf53
   },
   "bundledDependencies":["node-pre-gyp"],
   "license": "MIT",
