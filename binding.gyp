--- conflicted
+++ resolved
@@ -1,6 +1,5 @@
 {
   "targets": [{
-<<<<<<< HEAD
     "target_name": "opencv",
       "sources": [
         "src/init.cc",
@@ -16,36 +15,13 @@
         "src/BackgroundSubtractor.cc",
         "src/Constants.cc",
         "src/Calib3D.cc",
-        "src/ImgProc.cc"
+        "src/ImgProc.cc",
+        "src/Stereo.cc"
       ],
 
       "libraries": [
         "<!@(pkg-config --libs opencv)"
       ],
-=======
-      "target_name": "opencv"
-      , "sources": [
-          "src/init.cc"
-        , "src/Matrix.cc"
-        , "src/OpenCV.cc"
-        , "src/CascadeClassifierWrap.cc"
-        , "src/Contours.cc"
-        , "src/Point.cc"
-        , "src/VideoCaptureWrap.cc"
-        , "src/CamShift.cc"
-        , "src/HighGUI.cc"
-        , "src/FaceRecognizer.cc"
-        , "src/BackgroundSubtractor.cc"
-        , "src/Constants.cc"
-        , "src/Calib3D.cc"
-        , "src/ImgProc.cc"
-        , "src/Stereo.cc"
-        ]
-      , 'libraries': [
-          '<!@(pkg-config --libs opencv)'
-        ]
->>>>>>> 14fed8c1
-
       # For windows
 
       "include_dirs": [
